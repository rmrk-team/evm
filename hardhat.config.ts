--- conflicted
+++ resolved
@@ -39,15 +39,10 @@
     },
   },
   gasReporter: {
-<<<<<<< HEAD
-    //enabled: process.env.REPORT_GAS !== undefined,
-    currency: 'USD',
-=======
     enabled: process.env.REPORT_GAS !== undefined,
     currency: "USD",
-    coinmarketcap: process.env.COIN_MARKET_CAP_KEY || "",    
+    coinmarketcap: process.env.COIN_MARKET_CAP_KEY || "",
     gasPrice: 50
->>>>>>> af7486b4
   },
   etherscan: {
     apiKey: process.env.ETHERSCAN_API_KEY,
