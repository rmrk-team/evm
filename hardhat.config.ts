import * as dotenv from 'dotenv';

import { HardhatUserConfig, task } from 'hardhat/config';
import '@nomiclabs/hardhat-etherscan';
import '@nomicfoundation/hardhat-chai-matchers';
import '@typechain/hardhat';
import 'hardhat-gas-reporter';
import 'solidity-coverage';
import 'hardhat-contract-sizer';
import '@primitivefi/hardhat-dodoc';

dotenv.config();

// This is a sample Hardhat task. To learn how to create your own go to
// https://hardhat.org/guides/create-task.html
task('accounts', 'Prints the list of accounts', async (taskArgs, hre) => {
  const accounts = await hre.ethers.getSigners();

  for (const account of accounts) {
    console.log(account.address);
  }
});

// You need to export an object to set up your config
// Go to https://hardhat.org/config/ to learn more

const config: HardhatUserConfig = {
  solidity: {
    version: '0.8.21',
    settings: {
      evmVersion: 'london',
      optimizer: {
        enabled: true,
        runs: 200,
      },
    },
  },
  networks: {
    moonbaseAlpha: {
      url: process.env.MOONBASE_URL || 'https://rpc.testnet.moonbeam.network',
      chainId: 1287,
      accounts: process.env.PRIVATE_KEY !== undefined ? [process.env.PRIVATE_KEY] : [],
      gasPrice: 1100000000,
    },
    sepolia: {
      url: process.env.SEPOLIA_URL || 'https://rpc.sepolia.dev',
      chainId: 11155111,
      accounts: process.env.PRIVATE_KEY !== undefined ? [process.env.PRIVATE_KEY] : [],
    },
    polygonMumbai: {
      url: process.env.MUMBAI_URL || 'https://rpc-mumbai.maticvigil.com',
      chainId: 80001,
      accounts: process.env.PRIVATE_KEY !== undefined ? [process.env.PRIVATE_KEY] : [],
      gasPrice: 2500000000,
    },
    baseGoerli: {
      chainId: 84531,
      url: process.env.BASE_GOERLI_URL || 'https://goerli.base.org',
      accounts: process.env.PRIVATE_KEY !== undefined ? [process.env.PRIVATE_KEY] : [],
      gasPrice: 2000000000,
    },
    moonriver: {
      url: process.env.MOONRIVER_URL || 'https://rpc.api.moonriver.moonbeam.network',
      chainId: 1285,
      accounts: process.env.PRIVATE_KEY !== undefined ? [process.env.PRIVATE_KEY] : [],
    },
    moonbeam: {
      url: process.env.MOONBEAM_URL || 'https://rpc.api.moonbeam.network',
      chainId: 1284,
      accounts: process.env.PRIVATE_KEY !== undefined ? [process.env.PRIVATE_KEY] : [],
    },
    mainnet: {
      url: process.env.ETHEREUM_URL || 'https://eth.drpc.org',
      chainId: 1,
      accounts: process.env.PRIVATE_KEY !== undefined ? [process.env.PRIVATE_KEY] : [],
      gasPrice: 12000000000,
    },
    polygon: {
      url: process.env.POLYGON_URL || 'https://polygon.drpc.org',
      chainId: 137,
      accounts: process.env.PRIVATE_KEY !== undefined ? [process.env.PRIVATE_KEY] : [],
      gasPrice: 120000000000,
    },
    base: {
      chainId: 8453,
      url: process.env.BASE_URL || 'https://developer-access-mainnet.base.org',
      accounts: process.env.PRIVATE_KEY !== undefined ? [process.env.PRIVATE_KEY] : [],
    },
  },
  gasReporter: {
    enabled: process.env.REPORT_GAS !== undefined,
    currency: 'USD',
    coinmarketcap: process.env.COIN_MARKET_CAP_KEY || '',
    gasPrice: 50,
  },
  etherscan: {
    apiKey: {
      moonbaseAlpha: process.env.MOONSCAN_APIKEY || '', // Moonbeam Moonscan API Key
      sepolia: process.env.ETHERSCAN_API_KEY || '', // Sepolia Etherscan API Key
      polygonMumbai: process.env.POLYGONSCAN_API_KEY || '', // Polygon Mumbai Etherscan API Key
      baseGoerli: process.env.BASESCAN_API_KEY || '', // Base Goerli Etherscan API Key
      moonriver: process.env.MOONSCAN_APIKEY || '', // Moonriver Moonscan API Key
      moonbeam: process.env.MOONSCAN_APIKEY || '', // Moonbeam Moonscan API Key
      mainnet: process.env.ETHERSCAN_API_KEY || '', // Ethereum Etherscan API Key
      polygon: process.env.POLYGONSCAN_API_KEY || '', // Polygon Etherscan API Key
      base: process.env.BASESCAN_API_KEY || '', // Base Etherscan API Key
    },
    customChains: [
      {
        network: 'baseGoerli',
        chainId: 84531,
        urls: {
          apiURL: 'https://api-goerli.basescan.org/api',
          browserURL: 'https://goerli.basescan.org',
        },
      },
      {
        network: 'base',
        chainId: 8453,
        urls: {
          apiURL: 'https://api.basescan.org/api',
          browserURL: 'https://basescan.org',
        },
      },
    ],
<<<<<<< HEAD
=======
  },
  dodoc: {
    runOnCompile: false,
>>>>>>> d341a29e
  },
};

export default config;<|MERGE_RESOLUTION|>--- conflicted
+++ resolved
@@ -123,12 +123,9 @@
         },
       },
     ],
-<<<<<<< HEAD
-=======
   },
   dodoc: {
     runOnCompile: false,
->>>>>>> d341a29e
   },
 };
 
