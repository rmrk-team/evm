import * as dotenv from 'dotenv';

import { HardhatUserConfig, task } from 'hardhat/config';
import '@nomiclabs/hardhat-etherscan';
import '@nomicfoundation/hardhat-chai-matchers';
import '@typechain/hardhat';
import 'hardhat-gas-reporter';
import 'solidity-coverage';
import 'hardhat-contract-sizer';
import '@primitivefi/hardhat-dodoc';

dotenv.config();

// This is a sample Hardhat task. To learn how to create your own go to
// https://hardhat.org/guides/create-task.html
task('accounts', 'Prints the list of accounts', async (taskArgs, hre) => {
  const accounts = await hre.ethers.getSigners();

  for (const account of accounts) {
    console.log(account.address);
  }
});

// You need to export an object to set up your config
// Go to https://hardhat.org/config/ to learn more

const config: HardhatUserConfig = {
  solidity: {
    version: '0.8.18',
    settings: {
      optimizer: {
        enabled: true,
        runs: 200,
      },
      outputSelection: {
        '*': {
          '*': ['storageLayout'],
        },
      },
    },
  },
  networks: {
<<<<<<< HEAD
    sepolia: {
      url: process.env.SEPOLIA_URL || '',
      chainId: 11155111,
      accounts: process.env.PRIVATE_KEY !== undefined ? [process.env.PRIVATE_KEY] : [],
    },
=======
>>>>>>> f7de9f31
    moonbaseAlpha: {
      url: 'https://rpc.testnet.moonbeam.network',
      accounts: process.env.PRIVATE_KEY !== undefined ? [process.env.PRIVATE_KEY] : [],
      gasPrice: 1000000000,
    },
    moonriver: {
      url: 'https://rpc.api.moonriver.moonbeam.network',
      chainId: 1285, // (hex: 0x505),
      accounts: process.env.PRIVATE_KEY !== undefined ? [process.env.PRIVATE_KEY] : [],
    },
    moonbeam: {
      url: 'https://rpc.api.moonbeam.network',
      chainId: 1284, // (hex: 0x504),
      accounts: process.env.PRIVATE_KEY !== undefined ? [process.env.PRIVATE_KEY] : [],
    },
    sepolia: {
      url: process.env.SEPOLIA_URL || '',
      chainId: 11155111,
      accounts: process.env.PRIVATE_KEY !== undefined ? [process.env.PRIVATE_KEY] : [],
    },
    mainnet: {
      url: process.env.ETHEREUM_URL || '',
      chainId: 1,
      accounts: process.env.PRIVATE_KEY !== undefined ? [process.env.PRIVATE_KEY] : [],
      gasPrice: 12000000000,
    },
  },
  gasReporter: {
    enabled: process.env.REPORT_GAS !== undefined,
    currency: 'USD',
    coinmarketcap: process.env.COIN_MARKET_CAP_KEY || '',
    gasPrice: 50,
  },
  etherscan: {
    apiKey: {
      moonriver: process.env.MOONRIVER_MOONSCAN_APIKEY || '', // Moonriver Moonscan API Key
      moonbaseAlpha: process.env.MOONBEAM_MOONSCAN_APIKEY || '', // Moonbeam Moonscan API Key
      moonbeam: process.env.MOONBEAM_MOONSCAN_APIKEY || '', // Moonbeam Moonscan API Key
      sepolia: process.env.ETHERSCAN_API_KEY || '', // Sepolia Etherscan API Key
<<<<<<< HEAD
=======
      mainnet: process.env.ETHERSCAN_API_KEY || '', // Ethereum Etherscan API Key
>>>>>>> f7de9f31
    },
  },
  dodoc: {
    runOnCompile: false,
  },
};

export default config;<|MERGE_RESOLUTION|>--- conflicted
+++ resolved
@@ -40,14 +40,6 @@
     },
   },
   networks: {
-<<<<<<< HEAD
-    sepolia: {
-      url: process.env.SEPOLIA_URL || '',
-      chainId: 11155111,
-      accounts: process.env.PRIVATE_KEY !== undefined ? [process.env.PRIVATE_KEY] : [],
-    },
-=======
->>>>>>> f7de9f31
     moonbaseAlpha: {
       url: 'https://rpc.testnet.moonbeam.network',
       accounts: process.env.PRIVATE_KEY !== undefined ? [process.env.PRIVATE_KEY] : [],
@@ -87,10 +79,7 @@
       moonbaseAlpha: process.env.MOONBEAM_MOONSCAN_APIKEY || '', // Moonbeam Moonscan API Key
       moonbeam: process.env.MOONBEAM_MOONSCAN_APIKEY || '', // Moonbeam Moonscan API Key
       sepolia: process.env.ETHERSCAN_API_KEY || '', // Sepolia Etherscan API Key
-<<<<<<< HEAD
-=======
       mainnet: process.env.ETHERSCAN_API_KEY || '', // Ethereum Etherscan API Key
->>>>>>> f7de9f31
     },
   },
   dodoc: {
