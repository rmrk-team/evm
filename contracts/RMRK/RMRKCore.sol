--- conflicted
+++ resolved
@@ -1,1802 +1,837 @@
-<<<<<<< HEAD
-// SPDX-License-Identifier: Apache-2.0
-
-//Generally all interactions should propagate downstream
-
-pragma solidity ^0.8.9;
-
-import "./IRMRKCore.sol";
-import "./IRMRKResourceCore.sol";
-import "./utils/Address.sol";
-import "./utils/Context.sol";
-import "./utils/Strings.sol";
-import "./access/AccessControl.sol";
-import "./RMRKResourceCore.sol";
-
-import "hardhat/console.sol";
-
-contract RMRKCore is Context, IRMRKCore, AccessControl {
-    using Address for address;
-    using Strings for uint256;
-
-    struct Child {
-        uint256 tokenId;
-        address contractAddress;
-        uint16 slotEquipped;
-        bytes8 partId;
-    }
-
-    struct RMRKOwner {
-        uint256 tokenId;
-        address ownerAddress;
-        bool isNft;
-    }
-
-    struct Resource {
-        address resourceAddress;
-        bytes8 resourceId;
-    }
-
-    struct RoyaltyData {
-        address royaltyAddress;
-        uint32 numerator;
-        uint32 denominator;
-    }
-
-    string private _name;
-
-    string private _symbol;
-
-    string private _fallbackURI;
-
-    RoyaltyData private _royalties;
-
-    mapping(address => uint256) private _balances;
-
-    mapping(uint256 => address) private _tokenApprovals;
-
-    mapping(uint256 => RMRKOwner) private _RMRKOwners;
-
-    mapping(uint256 => Child[]) private _children;
-
-    mapping(uint256 => Child[]) private _pendingChildren;
-
-    //mapping resourceContract to resource entry
-    mapping(bytes16 => Resource) private _resources;
-
-    mapping(uint256 => mapping(bytes16 => bytes16)) private _resourceOverwrites;
-
-    //mapping of tokenId to all resources by priority
-    mapping(uint256 => bytes16[]) private _activeResources;
-
-    //mapping of tokenId to all resources by priority
-    mapping(uint256 => bytes16[]) private _pendingResources;
-
-    // AccessControl roles and nest flag constants
-
-    bytes32 private constant issuer = keccak256("ISSUER");
-
-    RMRKResourceCore public resourceStorage;
-
-    //Resource events
-    event ResourceAdded(uint256 indexed tokenId, bytes32 indexed uuid);
-    event ResourceAccepted(uint256 indexed tokenId, bytes32 indexed uuid);
-    event ResourcePrioritySet(uint256 indexed tokenId);
-
-    //Nesting events
-    event childRemoved(uint256 index, uint256 tokenId);
-    event pendingChildRemoved(uint256 index, uint256 tokenId);
-
-    constructor(
-        string memory name_,
-        string memory symbol_,
-        string memory resourceName
-    ) {
-        resourceStorage = new RMRKResourceCore(resourceName);
-        _name = name_;
-        _symbol = symbol_;
-
-        _grantRole(issuer, msg.sender);
-        _setRoleAdmin(issuer, issuer);
-    }
-
-    /*
-  TODOS:
-  abstract "transfer caller is not owner nor approved" to modifier
-  Isolate _transfer() branches in own functions
-  Update functions that take address and use as interface to take interface instead
-  double check (this) in setChild() call functions appropriately
-
-  VULNERABILITY CHECK NOTES:
-  External calls:
-  ownerOf() during _transfer
-  setChild() during _transfer()
-
-  Vulnerabilities to test:
-  Greif during _transfer via setChild reentry?
-
-  EVENTUALLY:
-  Create minimal contract that relies on on-chain libraries for gas savings
-  */
-
-    ////////////////////////////////////////
-    //             PROVENANCE
-    ////////////////////////////////////////
-
-    /**
-  @dev Returns the root owner of a RMRKCore NFT.
-  */
-    function ownerOf(uint256 tokenId) public view virtual returns (address) {
-        (address owner, uint256 ownerTokenId, bool isNft) = rmrkOwnerOf(
-            tokenId
-        );
-        if (isNft) {
-            owner = IRMRKCore(owner).ownerOf(ownerTokenId);
-        }
-        require(
-            owner != address(0),
-            "RMRKCore: owner query for nonexistent token"
-        );
-        return owner;
-    }
-
-    /**
-  @dev Returns the immediate provenance data of the current RMRK NFT. In the event the NFT is owned
-  * by a wallet, tokenId will be zero and isNft will be false. Otherwise, the returned data is the
-  * contract address and tokenID of the owner NFT, as well as its isNft flag.
-  */
-    function rmrkOwnerOf(uint256 tokenId)
-        public
-        view
-        virtual
-        returns (
-            address,
-            uint256,
-            bool
-        )
-    {
-        RMRKOwner memory owner = _RMRKOwners[tokenId];
-        return (owner.ownerAddress, owner.tokenId, owner.isNft);
-    }
-
-    /**
-  @dev Returns balance of tokens owner by a given rootOwner.
-  */
-
-    function balanceOf(address owner) public view virtual returns (uint256) {
-        require(
-            owner != address(0),
-            "RMRKCore: balance query for the zero address"
-        );
-        return _balances[owner];
-    }
-
-    /**
-  @dev Returns name of NFT collection.
-  */
-
-    function name() public view virtual returns (string memory) {
-        return _name;
-    }
-
-    /**
-  @dev Returns symbol of NFT collection.
-  */
-
-    function symbol() public view virtual returns (string memory) {
-        return _symbol;
-    }
-
-    function tokenURI(uint256 tokenId)
-        public
-        view
-        virtual
-        returns (string memory)
-    {
-        if (_activeResources[tokenId].length > 0) {
-            Resource memory activeRes = _resources[
-                _activeResources[tokenId][0]
-            ];
-            address resAddr = activeRes.resourceAddress;
-            bytes8 resId = activeRes.resourceId;
-
-            IRMRKResourceCore.Resource memory _activeRes = IRMRKResourceCore(
-                resAddr
-            ).getResource(resId);
-            string memory URI = _activeRes.src;
-            return URI;
-        } else {
-            return _fallbackURI;
-        }
-    }
-
-    ////////////////////////////////////////
-    //          CHILD MANAGEMENT
-    ////////////////////////////////////////
-
-    /**
-  @dev Returns all confirmed children
-  */
-
-    function childrenOf(uint256 parentTokenId)
-        public
-        view
-        returns (Child[] memory)
-    {
-        Child[] memory children = _children[parentTokenId];
-        return children;
-    }
-
-    /**
-  @dev Returns all pending children
-  */
-
-    function pendingChildrenOf(uint256 parentTokenId)
-        public
-        view
-        returns (Child[] memory)
-    {
-        Child[] memory pendingChildren = _pendingChildren[parentTokenId];
-        return pendingChildren;
-    }
-
-    /**
-  @dev Sends an instance of Child from the pending children array at index to children array for _tokenId.
-  * Updates _emptyIndexes of tokenId to preserve ordering.
-  */
-
-    //CHECK: preload mappings into memory for gas savings
-    function acceptChildFromPending(uint256 index, uint256 _tokenId) public {
-        require(
-            _pendingChildren[_tokenId].length > index,
-            "RMRKcore: Pending child index out of range"
-        );
-        require(ownerOf(_tokenId) == _msgSender(), "RMRKCore: Bad owner");
-
-        Child memory child_ = _pendingChildren[_tokenId][index];
-
-        _removeItemByIndex(index, _pendingChildren[_tokenId]);
-        _addChildToChildren(child_, _tokenId);
-    }
-
-    /**
-  @dev Deletes all pending children.
-  */
-
-    function deleteAllPending(uint256 _tokenId) public {
-        require(_msgSender() == ownerOf(_tokenId), "RMRKCore: Bad owner");
-        delete (_pendingChildren[_tokenId]);
-    }
-
-    /**
-  @dev Deletes a single child from the pending array by index.
-  */
-
-    function deleteChildFromPending(uint256 index, uint256 _tokenId) public {
-        require(
-            _pendingChildren[_tokenId].length > index,
-            "RMRKcore: Pending child index out of range"
-        );
-        require(ownerOf(_tokenId) == _msgSender(), "RMRKCore: Bad owner");
-
-        _removeItemByIndex(index, _pendingChildren[_tokenId]);
-        emit pendingChildRemoved(index, _tokenId);
-    }
-
-    /**
-  @dev Deletes a single child from the child array by index.
-  */
-
-    function deleteChildFromChildren(uint256 index, uint256 _tokenId) public {
-        require(
-            _pendingChildren[_tokenId].length < index,
-            "RMRKcore: Pending child index out of range"
-        );
-        require(ownerOf(_tokenId) == _msgSender(), "RMRKCore: Bad owner");
-
-        _removeItemByIndex(index, _children[_tokenId]);
-        emit childRemoved(index, _tokenId);
-    }
-
-    /**
-     * @dev Function designed to be used by other instances of RMRK-Core contracts to update children.
-     * param1 childAddress is the address of the child contract as an IRMRKCore instance
-     * param2 parentTokenId is the tokenId of the parent token on (this).
-     * param3 childTokenId is the tokenId of the child instance
-     */
-
-    //update for reentrancy
-    function setChild(
-        IRMRKCore childAddress,
-        uint256 parentTokenId,
-        uint256 childTokenId
-    ) public virtual {
-        (address parent, , ) = childAddress.rmrkOwnerOf(childTokenId);
-        require(parent == address(this), "Parent-child mismatch");
-        Child memory child = Child({
-            contractAddress: address(childAddress),
-            tokenId: childTokenId,
-            slotEquipped: 0,
-            partId: 0
-        });
-        _addChildToPending(child, parentTokenId);
-    }
-
-    /**
-  @dev Adds an instance of Child to the pending children array for _tokenId. This is hardcoded to be 128 by default.
-  */
-
-    function _addChildToPending(Child memory _child, uint256 _tokenId)
-        internal
-    {
-        if (_pendingChildren[_tokenId].length < 128) {
-            _pendingChildren[_tokenId].push(_child);
-        } else {
-            revert("RMRKCore: Max pending children reached");
-        }
-    }
-
-    /**
-  @dev Adds an instance of Child to the children array for _tokenId.
-  */
-
-    function _addChildToChildren(Child memory _child, uint256 _tokenId)
-        internal
-    {
-        _children[_tokenId].push(_child);
-    }
-
-    ////////////////////////////////////////
-    //              MINTING
-    ////////////////////////////////////////
-
-    /**
-  @dev Mints an NFT.
-  * Can mint to a root owner or another NFT.
-  * Overloaded function _mint() can be used either to minto into a root owner or another NFT.
-  * If isNft contains any non-empty data, _mintToNft will be called and pass the extra data
-  * package to the function.
-  */
-
-    function _mint(address to, uint256 tokenId) internal virtual {
-        _mint(to, tokenId, 0, "");
-    }
-
-    function _mint(
-        address to,
-        uint256 tokenId,
-        uint256 destinationId,
-        bytes memory data
-    ) internal virtual {
-        if (data.length > 0) {
-            _mintToNft(to, tokenId, destinationId, data);
-        } else {
-            _mintToRootOwner(to, tokenId);
-        }
-    }
-
-    function _mintToNft(
-        address to,
-        uint256 tokenId,
-        uint256 destinationId,
-        bytes memory data
-    ) internal virtual {
-        require(to != address(0), "RMRKCore: mint to the zero address");
-        require(!_exists(tokenId), "RMRKCore: token already minted");
-        require(to.isContract(), "RMRKCore: Is not contract");
-        require(
-            _checkRMRKCoreImplementer(_msgSender(), to, tokenId, ""),
-            "RMRKCore: Mint to non-RMRKCore implementer"
-        );
-
-        IRMRKCore destContract = IRMRKCore(to);
-
-        _beforeTokenTransfer(address(0), to, tokenId);
-
-        address rootOwner = destContract.ownerOf(destinationId);
-        _balances[rootOwner] += 1;
-
-        _RMRKOwners[tokenId] = RMRKOwner({
-            ownerAddress: to,
-            tokenId: destinationId,
-            isNft: true
-        });
-
-        destContract.setChild(this, destinationId, tokenId);
-
-        emit Transfer(address(0), to, tokenId);
-
-        _afterTokenTransfer(address(0), to, tokenId);
-    }
-
-    function _mintToRootOwner(address to, uint256 tokenId) internal virtual {
-        require(to != address(0), "RMRKCore: mint to the zero address");
-        require(!_exists(tokenId), "RMRKCore: token already minted");
-
-        _beforeTokenTransfer(address(0), to, tokenId);
-
-        _balances[to] += 1;
-        _RMRKOwners[tokenId] = RMRKOwner({
-            ownerAddress: to,
-            tokenId: 0,
-            isNft: false
-        });
-
-        emit Transfer(address(0), to, tokenId);
-
-        _afterTokenTransfer(address(0), to, tokenId);
-    }
-
-    /**
-     * @dev Destroys `tokenId`.
-     * The approval is cleared when the token is burned.
-     *
-     * Requirements:
-     *
-     * - `tokenId` must exist.
-     *
-     * Emits a {Transfer} event.
-     */
-
-    //update for reentrancy
-    function _burn(uint256 tokenId) internal virtual {
-        address owner = ownerOf(tokenId);
-        require(
-            _isApprovedOrOwner(_msgSender(), tokenId),
-            "RMRKCore: burn caller is not owner nor approved"
-        );
-        _beforeTokenTransfer(owner, address(0), tokenId);
-
-        // Clear approvals
-        _approve(address(0), tokenId);
-
-        _balances[owner] -= 1;
-
-        Child[] memory children = childrenOf(tokenId);
-
-        uint256 length = children.length; //gas savings
-        for (uint256 i; i < length; i = u_inc(i)) {
-            IRMRKCore(children[i].contractAddress)._burnChildren(
-                children[i].tokenId,
-                owner
-            );
-        }
-
-        delete _RMRKOwners[tokenId];
-        emit Transfer(owner, address(0), tokenId);
-
-        _afterTokenTransfer(owner, address(0), tokenId);
-    }
-
-    //how could devs allow something like this, smh
-    //Checks that caller is current RMRKOwnerOf contract
-    //Updates rootOwner balance
-    //recursively calls _burnChildren on all children
-    //update for reentrancy
-    function _burnChildren(uint256 tokenId, address oldOwner) public virtual {
-        (address _RMRKOwner, , ) = rmrkOwnerOf(tokenId);
-        require(_RMRKOwner == _msgSender(), "Caller is not RMRKOwner contract");
-        _balances[oldOwner] -= 1;
-
-        Child[] memory children = childrenOf(tokenId);
-
-        uint256 length = children.length; //gas savings
-        for (uint256 i; i < length; i = u_inc(i)) {
-            address childContractAddress = children[i].contractAddress;
-            uint256 childTokenId = children[i].tokenId;
-
-            IRMRKCore(childContractAddress)._burnChildren(
-                childTokenId,
-                oldOwner
-            );
-        }
-        delete _RMRKOwners[tokenId];
-        //Also delete pending arrays for gas refund?
-        //This can emit a lot of events.
-        emit Transfer(oldOwner, address(0), tokenId);
-    }
-
-    ////////////////////////////////////////
-    //             TRANSFERS
-    ////////////////////////////////////////
-
-    /**
-     * @dev See {IERC721-transferFrom}.
-     */
-    function transfer(address to, uint256 tokenId) public virtual {
-        transferFrom(msg.sender, to, tokenId, 0, new bytes(0));
-    }
-
-    /**
-     * @dev
-     */
-    function transferFrom(
-        address from,
-        address to,
-        uint256 tokenId,
-        uint256 destinationId,
-        bytes memory data
-    ) public virtual {
-        //solhint-disable-next-line max-line-length
-        require(
-            _isApprovedOrOwner(_msgSender(), tokenId),
-            "RMRKCore: transfer caller is not owner nor approved"
-        );
-        _transfer(from, to, tokenId, destinationId, data);
-    }
-
-    /**
-     * @dev Transfers `tokenId` from `from` to `to`.
-     *  As opposed to {transferFrom}, this imposes no restrictions on msg.sender.
-     *
-     * Requirements:
-     *
-     * - `to` cannot be the zero address.
-     * - `tokenId` token must be owned by `from`.
-     *
-     * Emits a {Transfer} event.
-     */
-
-    //Convert string to bytes in calldata for gas saving
-    //Double check to make sure nested transfers update balanceOf correctly. Maybe add condition if rootOwner does not change for gas savings.
-    //All children of transferred NFT should also have owner updated.
-    function _transfer(
-        address from,
-        address to,
-        uint256 tokenId,
-        uint256 destinationId,
-        bytes memory data
-    ) internal virtual {
-        require(
-            ownerOf(tokenId) == from,
-            "RMRKCore: transfer from incorrect owner"
-        );
-        require(to != address(0), "RMRKCore: transfer to the zero address");
-
-        _beforeTokenTransfer(from, to, tokenId);
-
-        _balances[from] -= 1;
-        bool isNft = false;
-
-        if (data.length == 0) {
-            _balances[to] += 1;
-        } else {
-            IRMRKCore destContract = IRMRKCore(to);
-            address rootOwner = destContract.ownerOf(destinationId);
-            _balances[rootOwner] += 1;
-            destContract.setChild(this, destinationId, tokenId);
-            isNft = true;
-        }
-        _RMRKOwners[tokenId] = RMRKOwner({
-            ownerAddress: to,
-            tokenId: destinationId,
-            isNft: isNft
-        });
-        // Clear approvals from the previous owner
-        _approve(address(0), tokenId);
-
-        emit Transfer(from, to, tokenId);
-
-        _afterTokenTransfer(from, to, tokenId);
-    }
-
-    function _beforeTokenTransfer(
-        address from,
-        address to,
-        uint256 tokenId
-    ) internal virtual {}
-
-    /**
-  * @dev Hook that is called after any transfer of tokens. This includes
-  * minting and burning.    address owner = this.ownerOf(tokenId);
-    return (spender == owner || getApproved(tokenId) == spender);
-  *
-  * Calling conditions:
-  *
-  * - when `from` and `to` are both non-zero.
-  * - `from` and `to` are never both zero.
-  *
-  * To learn more about hooks, head to xref:ROOT:extending-contracts.adoc#using-hooks[Using Hooks].
-  */
-    function _afterTokenTransfer(
-        address from,
-        address to,
-        uint256 tokenId
-    ) internal virtual {}
-
-    ////////////////////////////////////////
-    //      APPROVALS / PRE-CHECKING
-    ////////////////////////////////////////
-
-    function _exists(uint256 tokenId) internal view virtual returns (bool) {
-        return _RMRKOwners[tokenId].ownerAddress != address(0);
-    }
-
-    function approve(address to, uint256 tokenId) public virtual {
-        address owner = this.ownerOf(tokenId);
-        require(to != owner, "RMRKCore: approval to current owner");
-
-        require(_msgSender() == owner, "RMRKCore: approve caller is not owner");
-
-        _approve(to, tokenId);
-    }
-
-    function _approve(address to, uint256 tokenId) internal virtual {
-        _tokenApprovals[tokenId] = to;
-        emit Approval(ownerOf(tokenId), to, tokenId);
-    }
-
-    function isApprovedOrOwner(address spender, uint256 tokenId)
-        external
-        view
-        virtual
-        returns (bool)
-    {
-        return _isApprovedOrOwner(spender, tokenId);
-    }
-
-    function _isApprovedOrOwner(address spender, uint256 tokenId)
-        internal
-        view
-        virtual
-        returns (bool)
-    {
-        address owner = this.ownerOf(tokenId);
-        return (spender == owner || getApproved(tokenId) == spender);
-    }
-
-    function getApproved(uint256 tokenId)
-        public
-        view
-        virtual
-        returns (address)
-    {
-        require(
-            _exists(tokenId),
-            "RMRKCore: approved query for nonexistent token"
-        );
-
-        return _tokenApprovals[tokenId];
-    }
-
-    ////////////////////////////////////////
-    //              RESOURCES
-    ////////////////////////////////////////
-
-    function addResourceEntry(
-        bytes8 _id,
-        string memory _src,
-        string memory _thumb,
-        string memory _metadataURI
-    ) public onlyRole(issuer) {
-        resourceStorage.addResourceEntry(_id, _src, _thumb, _metadataURI);
-    }
-
-    function addResourceToToken(
-        uint256 _tokenId,
-        address _resourceAddress,
-        bytes8 _resourceId,
-        bytes16 _overwrites
-    ) public onlyRole(issuer) {
-        bytes16 localResourceId = hashResource16(_resourceAddress, _resourceId);
-
-        //Dunno if this'll even work
-        require(
-            _resources[localResourceId].resourceAddress == address(0),
-            "RMRKCore: Resource already exists on token"
-        );
-        //This error code will never be triggered because of the interior call of
-        //resourceStorage.getResource. Left in for posterity.
-
-        //Abstract this out to IRMRKResourceStorage
-        require(
-            resourceStorage.getResource(_resourceId).id != bytes8(0),
-            "RMRKCore: Resource not found in storage"
-        );
-
-        //Construct Resource object
-        Resource memory resource_ = Resource({
-            resourceAddress: _resourceAddress,
-            resourceId: _resourceId
-        });
-
-        _resources[localResourceId] = resource_;
-
-        _pendingResources[_tokenId].push(localResourceId);
-
-        if (_overwrites != bytes16(0)) {
-            _resourceOverwrites[_tokenId][localResourceId] = _overwrites;
-        }
-
-        emit ResourceAdded(_tokenId, _resourceId);
-    }
-
-    function acceptResource(uint256 _tokenId, uint256 index) public {
-        require(
-            _isApprovedOrOwner(_msgSender(), _tokenId),
-            "RMRK: Attempting to accept a resource in non-owned NFT"
-        );
-
-        bytes16 _localResourceId = _pendingResources[_tokenId][index];
-
-        require(
-            _resources[_localResourceId].resourceAddress != address(0),
-            "RMRK: resource does not exist"
-        );
-
-        _removeItemByIndex(index, _pendingResources[_tokenId]);
-        //This feels weird, test this
-        bytes16 overwrite = _resourceOverwrites[_tokenId][_localResourceId];
-        if (overwrite != bytes16(0)) {
-            _removeItemByValue(overwrite, _activeResources[_tokenId]);
-        }
-        _activeResources[_tokenId].push(_localResourceId);
-        emit ResourceAccepted(_tokenId, _localResourceId);
-    }
-
-    function setPriority(uint256 _tokenId, bytes16[] memory _ids) public {
-        uint256 length = _ids.length;
-        require(
-            length == _activeResources[_tokenId].length,
-            "RMRK: Bad priority list length"
-        );
-        require(
-            _isApprovedOrOwner(_msgSender(), _tokenId),
-            "RMRK: Attempting to set priority in non-owned NFT"
-        );
-        for (uint256 i = 0; i < length; i = u_inc(i)) {
-            require(
-                (_resources[_ids[i]].resourceId != bytes16(0)),
-                "RMRK: Trying to reprioritize a non-existant resource"
-            );
-        }
-        _activeResources[_tokenId] = _ids;
-        emit ResourcePrioritySet(_tokenId);
-    }
-
-    function getActiveResources(uint256 tokenId)
-        public
-        view
-        virtual
-        returns (bytes16[] memory)
-    {
-        return _activeResources[tokenId];
-    }
-
-    function getPendingResources(uint256 tokenId)
-        public
-        view
-        virtual
-        returns (bytes16[] memory)
-    {
-        return _pendingResources[tokenId];
-    }
-
-    function getRenderableResource(uint256 tokenId)
-        public
-        view
-        virtual
-        returns (Resource memory resource)
-    {
-        bytes16 resourceId = getActiveResources(tokenId)[0];
-        return _resources[resourceId];
-    }
-
-    function getResourceObject(address _storage, bytes8 _id)
-        public
-        view
-        virtual
-        returns (IRMRKResourceCore.Resource memory resource)
-    {
-        IRMRKResourceCore resourceStorage = IRMRKResourceCore(_storage);
-        IRMRKResourceCore.Resource memory resource = resourceStorage
-            .getResource(_id);
-        return resource;
-    }
-
-    function getResObjectByIndex(uint256 _tokenId, uint256 _index)
-        public
-        view
-        virtual
-        returns (IRMRKResourceCore.Resource memory resource)
-    {
-        bytes16 localResourceId = getActiveResources(_tokenId)[_index];
-        Resource memory _resource = _resources[localResourceId];
-        (address _storage, bytes8 _id) = (
-            _resource.resourceAddress,
-            _resource.resourceId
-        );
-        return getResourceObject(_storage, _id);
-    }
-
-    function getResourceOverwrites(uint256 tokenId, bytes16 resId)
-        public
-        view
-        returns (bytes16)
-    {
-        return _resourceOverwrites[tokenId][resId];
-    }
-
-    function hashResource16(address addr, bytes8 id)
-        public
-        pure
-        returns (bytes16)
-    {
-        return bytes16(keccak256(abi.encodePacked(addr, id)));
-    }
-
-    ////////////////////////////////////////
-    //              ROYALTIES
-    ////////////////////////////////////////
-
-    /**
-     * @dev Returns contract royalty data.
-     * Returns a numerator and denominator for percentage calculations, as well as a desitnation address.
-     */
-    function getRoyaltyData()
-        public
-        view
-        virtual
-        returns (
-            address royaltyAddress,
-            uint256 numerator,
-            uint256 denominator
-        )
-    {
-        RoyaltyData memory data = _royalties;
-        return (
-            data.royaltyAddress,
-            uint256(data.numerator),
-            uint256(data.denominator)
-        );
-    }
-
-    /**
-     * @dev Setter for contract royalty data, percentage stored as a numerator and denominator.
-     * Recommended values are in Parts Per Million, E.G:
-     * A numerator of 1*10**5 and a denominator of 1*10**6 is equal to 10 percent, or 100,000 parts per 1,000,000.
-     */
-
-    function setRoyaltyData(
-        address _royaltyAddress,
-        uint32 _numerator,
-        uint32 _denominator
-    ) internal virtual onlyRole(issuer) {
-        _royalties = RoyaltyData({
-            royaltyAddress: _royaltyAddress,
-            numerator: _numerator,
-            denominator: _denominator
-        });
-    }
-
-    ////////////////////////////////////////
-    //           SELF-AWARENESS
-    ////////////////////////////////////////
-    // I'm afraid I can't do that, Dave.
-
-    function _checkRMRKCoreImplementer(
-        address from,
-        address to,
-        uint256 tokenId,
-        bytes memory _data
-    ) private returns (bool) {
-        if (to.isContract()) {
-            try
-                IRMRKCore(to).isRMRKCore(_msgSender(), from, tokenId, _data)
-            returns (bytes4 retval) {
-                return retval == IRMRKCore.isRMRKCore.selector;
-            } catch (bytes memory reason) {
-                if (reason.length == 0) {
-                    revert("RMRKCore: transfer to non RMRKCore implementer");
-                } else {
-                    assembly {
-                        revert(add(32, reason), mload(reason))
-                    }
-                }
-            }
-        } else {
-            return true;
-        }
-    }
-
-    //This is not 100% secure -- a bytes4 function signature is replicable via brute force attacks.
-    function isRMRKCore(
-        address,
-        address,
-        uint256,
-        bytes memory
-    ) public virtual returns (bytes4) {
-        return IRMRKCore.isRMRKCore.selector;
-    }
-
-    ////////////////////////////////////////
-    //              HELPERS
-    ////////////////////////////////////////
-
-    function _removeItemByValue(bytes16 value, bytes16[] storage array)
-        internal
-    {
-        bytes16[] memory memArr = array; //Copy array to memory, check for gas savings here
-        uint256 length = memArr.length; //gas savings
-        for (uint256 i; i < length; i = u_inc(i)) {
-            if (memArr[i] == value) {
-                _removeItemByIndex(i, array);
-                break;
-            }
-        }
-    }
-
-    // For child storage array
-    function _removeItemByIndex(uint256 index, Child[] storage array) internal {
-        //Check to see if this is already gated by require in all calls
-        require(index < array.length);
-        array[index] = array[array.length - 1];
-        array.pop();
-    }
-
-    //For reasource storage array
-    function _removeItemByIndex(uint256 index, bytes16[] storage array)
-        internal
-    {
-        //Check to see if this is already gated by require in all calls
-        require(index < array.length);
-        array[index] = array[array.length - 1];
-        array.pop();
-    }
-
-    function _removeItemByIndexMulti(
-        uint256[] memory indexes,
-        Child[] storage array
-    ) internal {
-        uint256 length = indexes.length; //gas savings
-        for (uint256 i; i < length; i = u_inc(i)) {
-            _removeItemByIndex(indexes[i], array);
-        }
-    }
-
-    //Gas saving iterator, consider conversion to assemby
-    function u_inc(uint256 i) private pure returns (uint256) {
-        unchecked {
-            return i + 1;
-        }
-    }
-}
-=======
-// SPDX-License-Identifier: Apache-2.0
-
-//Generally all interactions should propagate downstream
-
-pragma solidity ^0.8.9;
-
-import "./RMRKResourceCore.sol";
-import "./access/RMRKIssuable.sol";
-import "./interfaces/IRMRKCore.sol";
-import "./interfaces/IRMRKResourceCore.sol";
-import "./utils/Address.sol";
-import "./utils/Context.sol";
-import "./utils/Strings.sol";
-
-import "hardhat/console.sol";
-
-contract RMRKCore is Context, IRMRKCore, RMRKIssuable {
-  using Address for address;
-  using Strings for uint256;
-
-  struct Child {
-    uint256 tokenId;
-    address contractAddress;
-    uint16 slotEquipped;
-    bytes8 partId;
-  }
-
-  struct RMRKOwner {
-    uint256 tokenId;
-    address ownerAddress;
-    bool isNft;
-  }
-
-  struct Resource {
-    IRMRKResourceCore resourceAddress;
-    bytes8 resourceId;
-  }
-
-  struct RoyaltyData {
-    address royaltyAddress;
-    uint32 numerator;
-    uint32 denominator;
-  }
-
-  string private _name;
-
-  string private _symbol;
-
-  string private _fallbackURI;
-
-  RoyaltyData private _royalties;
-
-  mapping(address => uint256) private _balances;
-
-  mapping(uint256 => address) private _tokenApprovals;
-
-  mapping(uint256 => RMRKOwner) private _RMRKOwners;
-
-  mapping(uint256 => Child[]) private _children;
-
-  mapping(uint256 => Child[]) private _pendingChildren;
-
-  //mapping resourceContract to resource entry
-  mapping(bytes16 => Resource) private _resources;
-
-  mapping(uint256 => mapping(bytes16 => bytes16)) private _resourceOverwrites;
-
-  //mapping of tokenId to all resources by priority
-  mapping(uint256 => bytes16[]) private _activeResources;
-
-  //mapping of tokenId to all resources by priority
-  mapping(uint256 => bytes16[]) private _pendingResources;
-
-  // AccessControl roles and nest flag constants
-  RMRKResourceCore public resourceStorage;
-
-  //Resource events
-  event ResourceAdded(uint256 indexed tokenId, bytes32 indexed uuid);
-  event ResourceAccepted(uint256 indexed tokenId, bytes32 indexed uuid);
-  event ResourcePrioritySet(uint256 indexed tokenId);
-
-  //Nesting events
-  event childRemoved(uint index, uint tokenId);
-  event pendingChildRemoved(uint index, uint tokenId);
-
-  constructor(string memory name_, string memory symbol_, string memory resourceName) {
-    resourceStorage = new RMRKResourceCore(resourceName);
-    _name = name_;
-    _symbol = symbol_;
-  }
-
-  /*
-  TODOS:
-  Isolate _transfer() branches in own functions
-  Update functions that take address and use as interface to take interface instead
-  double check (this) in setChild() call functions appropriately
-
-  VULNERABILITY CHECK NOTES:
-  External calls:
-  ownerOf() during _transfer
-  setChild() during _transfer()
-
-  Vulnerabilities to test:
-  Greif during _transfer via setChild reentry?
-
-  EVENTUALLY:
-  Create minimal contract that relies on on-chain libraries for gas savings
-  */
-
-  ////////////////////////////////////////
-  //             PROVENANCE
-  ////////////////////////////////////////
-
-  /**
-  @dev Returns the root owner of a RMRKCore NFT.
-  */
-  function ownerOf(uint256 tokenId) public view virtual returns(address) {
-    (address owner, uint256 ownerTokenId, bool isNft) = rmrkOwnerOf(tokenId);
-    if (isNft) {
-      owner = IRMRKCore(owner).ownerOf(ownerTokenId);
-    }
-    require(owner != address(0), "RMRKCore: owner query for nonexistent token");
-    return owner;
-  }
-
-  /**
-  @dev Returns the immediate provenance data of the current RMRK NFT. In the event the NFT is owned
-  * by a wallet, tokenId will be zero and isNft will be false. Otherwise, the returned data is the
-  * contract address and tokenID of the owner NFT, as well as its isNft flag.
-  */
-  function rmrkOwnerOf(uint256 tokenId) public view virtual returns (address, uint256, bool) {
-    RMRKOwner memory owner = _RMRKOwners[tokenId];
-    return (owner.ownerAddress, owner.tokenId, owner.isNft);
-  }
-
-  /**
-  @dev Returns balance of tokens owner by a given rootOwner.
-  */
-
-  function balanceOf(address owner) public view virtual returns (uint256) {
-    require(owner != address(0), "RMRKCore: balance query for the zero address");
-    return _balances[owner];
-  }
-
-  /**
-  @dev Returns name of NFT collection.
-  */
-
-  function name() public view virtual returns (string memory) {
-    return _name;
-  }
-
-  /**
-  @dev Returns symbol of NFT collection.
-  */
-
-  function symbol() public view virtual returns (string memory) {
-    return _symbol;
-  }
-
-  function tokenURI(uint256 tokenId) public view virtual returns (string memory) {
-    if (_activeResources[tokenId].length > 0)  {
-      Resource memory activeRes = _resources[_activeResources[tokenId][0]];
-      IRMRKResourceCore resAddr = activeRes.resourceAddress;
-      bytes8 resId = activeRes.resourceId;
-
-      IRMRKResourceCore.Resource memory _activeRes = IRMRKResourceCore(resAddr).getResource(resId);
-      string memory URI = _activeRes.src;
-      return URI;
-    }
-
-    else {
-      return _fallbackURI;
-    }
-  }
-
-  ////////////////////////////////////////
-  //          CHILD MANAGEMENT
-  ////////////////////////////////////////
-
-  /**
-  @dev Returns all confirmed children
-  */
-
-  function childrenOf (uint256 parentTokenId) public view returns (Child[] memory) {
-    Child[] memory children = _children[parentTokenId];
-    return children;
-  }
-
-  /**
-  @dev Returns all pending children
-  */
-
-  function pendingChildrenOf (uint256 parentTokenId) public view returns (Child[] memory) {
-    Child[] memory pendingChildren = _pendingChildren[parentTokenId];
-    return pendingChildren;
-  }
-
-  /**
-  @dev Sends an instance of Child from the pending children array at index to children array for _tokenId.
-  * Updates _emptyIndexes of tokenId to preserve ordering.
-  */
-
-  //CHECK: preload mappings into memory for gas savings
-  function acceptChildFromPending(uint256 index, uint256 _tokenId) public {
-    require(
-      _pendingChildren[_tokenId].length > index,
-      "RMRKcore: Pending child index out of range"
-    );
-    require(
-      ownerOf(_tokenId) == _msgSender(),
-      "RMRKCore: Bad owner"
-    );
-
-    Child memory child_ = _pendingChildren[_tokenId][index];
-
-    _removeItemByIndex(index, _pendingChildren[_tokenId]);
-    _addChildToChildren(child_, _tokenId);
-  }
-
-  /**
-  @dev Deletes all pending children.
-  */
-
-  function deleteAllPending(uint256 _tokenId) public {
-    require(_msgSender() == ownerOf(_tokenId), "RMRKCore: Bad owner");
-    delete(_pendingChildren[_tokenId]);
-  }
-
-  /**
-  @dev Deletes a single child from the pending array by index.
-  */
-
-  function deleteChildFromPending(uint256 index, uint256 _tokenId) public {
-    require(
-      _pendingChildren[_tokenId].length > index,
-      "RMRKcore: Pending child index out of range"
-    );
-    require(
-      ownerOf(_tokenId) == _msgSender(),
-      "RMRKCore: Bad owner"
-    );
-
-    _removeItemByIndex(index, _pendingChildren[_tokenId]);
-    emit pendingChildRemoved(index, _tokenId);
-  }
-
-  /**
-  @dev Deletes a single child from the child array by index.
-  */
-
-  function deleteChildFromChildren(uint256 index, uint256 _tokenId) public {
-    require(
-      _pendingChildren[_tokenId].length < index,
-      "RMRKcore: Pending child index out of range"
-    );
-    require(
-      ownerOf(_tokenId) == _msgSender(),
-      "RMRKCore: Bad owner"
-    );
-
-    _removeItemByIndex(index, _children[_tokenId]);
-    emit childRemoved(index, _tokenId);
-  }
-
-  /**
-   * @dev Function designed to be used by other instances of RMRK-Core contracts to update children.
-   * param1 childAddress is the address of the child contract as an IRMRKCore instance
-   * param2 parentTokenId is the tokenId of the parent token on (this).
-   * param3 childTokenId is the tokenId of the child instance
-   */
-
-  //update for reentrancy
-  function setChild(IRMRKCore childAddress, uint parentTokenId, uint childTokenId) public virtual {
-   (address parent, , ) = childAddress.rmrkOwnerOf(childTokenId);
-   require(parent == address(this), "Parent-child mismatch");
-   Child memory child = Child({
-       contractAddress: address(childAddress),
-       tokenId: childTokenId,
-       slotEquipped: 0,
-       partId: 0
-     });
-   _addChildToPending(child, parentTokenId);
-  }
-
-
-  /**
-  @dev Adds an instance of Child to the pending children array for _tokenId. This is hardcoded to be 128 by default.
-  */
-
-  function _addChildToPending(Child memory _child, uint256 _tokenId) internal {
-    if(_pendingChildren[_tokenId].length < 128) {
-      _pendingChildren[_tokenId].push(_child);
-    } else {
-      revert("RMRKCore: Max pending children reached");
-    }
-  }
-
-  /**
-  @dev Adds an instance of Child to the children array for _tokenId.
-  */
-
-  function _addChildToChildren(Child memory _child, uint256 _tokenId) internal {
-    _children[_tokenId].push(_child);
-  }
-
-  ////////////////////////////////////////
-  //              MINTING
-  ////////////////////////////////////////
-
-  /**
-  @dev Mints an NFT.
-  * Can mint to a root owner or another NFT.
-  * Overloaded function _mint() can be used either to minto into a root owner or another NFT.
-  * If isNft contains any non-empty data, _mintToNft will be called and pass the extra data
-  * package to the function.
-  */
-
-  function _mint(address to, uint256 tokenId) internal virtual {
-    _mint(to, tokenId, 0, "");
-  }
-
-  function _mint(address to, uint256 tokenId, uint256 destinationId, bytes memory data) internal virtual {
-
-    if (data.length > 0) {
-      _mintToNft(to, tokenId, destinationId, data);
-    }
-    else{
-      _mintToRootOwner(to, tokenId);
-    }
-  }
-
-  function _mintToNft(address to, uint256 tokenId, uint256 destinationId, bytes memory data) internal virtual {
-    require(to != address(0), "RMRKCore: mint to the zero address");
-    require(!_exists(tokenId), "RMRKCore: token already minted");
-    require(to.isContract(), "RMRKCore: Is not contract");
-    require(_checkRMRKCoreImplementer(_msgSender(), to, tokenId, ""),
-      "RMRKCore: Mint to non-RMRKCore implementer"
-    );
-
-    IRMRKCore destContract = IRMRKCore(to);
-
-    _beforeTokenTransfer(address(0), to, tokenId);
-
-    address rootOwner = destContract.ownerOf(destinationId);
-    _balances[rootOwner] += 1;
-
-    _RMRKOwners[tokenId] = RMRKOwner({
-      ownerAddress: to,
-      tokenId: destinationId,
-      isNft: true
-    });
-
-    destContract.setChild(this, destinationId, tokenId);
-
-    emit Transfer(address(0), to, tokenId);
-
-    _afterTokenTransfer(address(0), to, tokenId);
-  }
-
-  function _mintToRootOwner(address to, uint256 tokenId) internal virtual {
-    require(to != address(0), "RMRKCore: mint to the zero address");
-    require(!_exists(tokenId), "RMRKCore: token already minted");
-
-    _beforeTokenTransfer(address(0), to, tokenId);
-
-    _balances[to] += 1;
-    _RMRKOwners[tokenId] = RMRKOwner({
-      ownerAddress: to,
-      tokenId: 0,
-      isNft: false
-    });
-
-    emit Transfer(address(0), to, tokenId);
-
-    _afterTokenTransfer(address(0), to, tokenId);
-  }
-
-  /**
-  * @dev Destroys `tokenId`.
-  * The approval is cleared when the token is burned.
-  *
-  * Requirements:
-  *
-  * - `tokenId` must exist.
-  *
-  * Emits a {Transfer} event.
-  */
-
-  //update for reentrancy
-  function _burn(uint256 tokenId) internal virtual {
-    address owner = ownerOf(tokenId);
-    require(_isApprovedOrOwner(_msgSender(), tokenId), "RMRKCore: burn caller is not owner nor approved");
-    _beforeTokenTransfer(owner, address(0), tokenId);
-
-    // Clear approvals
-    _approve(address(0), tokenId);
-
-    _balances[owner] -= 1;
-
-    Child[] memory children = childrenOf(tokenId);
-
-    uint length = children.length; //gas savings
-    for (uint i; i<length; i = u_inc(i)){
-      IRMRKCore(children[i].contractAddress)._burnChildren(
-        children[i].tokenId,
-        owner
-      );
-    }
-
-    delete _RMRKOwners[tokenId];
-    emit Transfer(owner, address(0), tokenId);
-
-    _afterTokenTransfer(owner, address(0), tokenId);
-  }
-
-  //how could devs allow something like this, smh
-  //Checks that caller is current RMRKOwnerOf contract
-  //Updates rootOwner balance
-  //recursively calls _burnChildren on all children
-  //update for reentrancy
-  function _burnChildren(uint256 tokenId, address oldOwner) public virtual {
-    (address _RMRKOwner, , ) = rmrkOwnerOf(tokenId);
-    require(_RMRKOwner == _msgSender(), "Caller is not RMRKOwner contract");
-    _balances[oldOwner] -= 1;
-
-    Child[] memory children = childrenOf(tokenId);
-
-    uint256 length = children.length; //gas savings
-    for (uint i; i<length; i = u_inc(i)){
-      address childContractAddress = children[i].contractAddress;
-      uint256 childTokenId = children[i].tokenId;
-
-      IRMRKCore(childContractAddress)._burnChildren(
-        childTokenId,
-        oldOwner
-      );
-    }
-    delete _RMRKOwners[tokenId];
-    //Also delete pending arrays for gas refund?
-    //This can emit a lot of events.
-    emit Transfer(oldOwner, address(0), tokenId);
-    }
-
-  ////////////////////////////////////////
-  //             TRANSFERS
-  ////////////////////////////////////////
-
-  /**
-  * @dev See {IERC721-transferFrom}.
-  */
-  function transfer(
-    address to,
-    uint256 tokenId
-  ) public virtual {
-    transferFrom(msg.sender, to, tokenId, 0, new bytes(0));
-  }
-
-  /**
-  * @dev
-  */
-  function transferFrom(
-    address from,
-    address to,
-    uint256 tokenId,
-    uint256 destinationId,
-    bytes memory data
-  ) public virtual {
-    //solhint-disable-next-line max-line-length
-    require(_isApprovedOrOwner(_msgSender(), tokenId), "RMRKCore: transfer caller is not owner nor approved");
-    _transfer(from, to, tokenId, destinationId, data);
-  }
-
-  /**
-  * @dev Transfers `tokenId` from `from` to `to`.
-  *  As opposed to {transferFrom}, this imposes no restrictions on msg.sender.
-  *
-  * Requirements:
-  *
-  * - `to` cannot be the zero address.
-  * - `tokenId` token must be owned by `from`.
-  *
-  * Emits a {Transfer} event.
-  */
-
-  //Convert string to bytes in calldata for gas saving
-  //Double check to make sure nested transfers update balanceOf correctly. Maybe add condition if rootOwner does not change for gas savings.
-  //All children of transferred NFT should also have owner updated.
-  function _transfer(
-    address from,
-    address to,
-    uint256 tokenId,
-    uint256 destinationId,
-    bytes memory data
-  ) internal virtual {
-    require(ownerOf(tokenId) == from, "RMRKCore: transfer from incorrect owner");
-    require(to != address(0), "RMRKCore: transfer to the zero address");
-
-    _beforeTokenTransfer(from, to, tokenId);
-
-    _balances[from] -= 1;
-    bool isNft = false;
-
-    if (data.length == 0) {
-      _balances[to] += 1;
-    } else {
-      IRMRKCore destContract = IRMRKCore(to);
-      address rootOwner = destContract.ownerOf(destinationId);
-      _balances[rootOwner] += 1;
-      destContract.setChild(this, destinationId, tokenId);
-      isNft = true;
-    }
-    _RMRKOwners[tokenId] = RMRKOwner({
-      ownerAddress: to,
-      tokenId: destinationId,
-      isNft: isNft
-    });
-    // Clear approvals from the previous owner
-    _approve(address(0), tokenId);
-
-    emit Transfer(from, to, tokenId);
-
-    _afterTokenTransfer(from, to, tokenId);
-  }
-
-
-
-  function _beforeTokenTransfer(
-    address from,
-    address to,
-    uint256 tokenId
-  ) internal virtual {}
-
-  /**
-  * @dev Hook that is called after any transfer of tokens. This includes
-  * minting and burning.    address owner = this.ownerOf(tokenId);
-    return (spender == owner || getApproved(tokenId) == spender);
-  *
-  * Calling conditions:
-  *
-  * - when `from` and `to` are both non-zero.
-  * - `from` and `to` are never both zero.
-  *
-  * To learn more about hooks, head to xref:ROOT:extending-contracts.adoc#using-hooks[Using Hooks].
-  */
-  function _afterTokenTransfer(
-    address from,
-    address to,
-    uint256 tokenId
-  ) internal virtual {}
-
-  ////////////////////////////////////////
-  //      APPROVALS / PRE-CHECKING
-  ////////////////////////////////////////
-
-  function _exists(uint256 tokenId) internal view virtual returns (bool) {
-    return _RMRKOwners[tokenId].ownerAddress != address(0);
-  }
-
-  function approve(address to, uint256 tokenId) public virtual {
-    address owner = this.ownerOf(tokenId);
-    require(to != owner, "RMRKCore: approval to current owner");
-
-    require(
-        _msgSender() == owner,
-        "RMRKCore: approve caller is not owner"
-    );
-
-    _approve(to, tokenId);
-  }
-
-  function _approve(address to, uint256 tokenId) internal virtual {
-    _tokenApprovals[tokenId] = to;
-    emit Approval(ownerOf(tokenId), to, tokenId);
-  }
-
-  function isApprovedOrOwner(address spender, uint256 tokenId) external view virtual returns (bool) {
-    return _isApprovedOrOwner(spender, tokenId);
-  }
-
-  function _isApprovedOrOwner(address spender, uint256 tokenId) internal view virtual returns (bool) {
-    address owner = this.ownerOf(tokenId);
-    return (spender == owner || getApproved(tokenId) == spender);
-  }
-
-  function getApproved(uint256 tokenId) public view virtual returns (address) {
-    require(_exists(tokenId), "RMRKCore: approved query for nonexistent token");
-
-    return _tokenApprovals[tokenId];
-  }
-
-  ////////////////////////////////////////
-  //              RESOURCES
-  ////////////////////////////////////////
-
-  function addResourceEntry(
-      bytes8 _id,
-      string memory _src,
-      string memory _thumb,
-      string memory _metadataURI
-  ) public onlyIssuer {
-    resourceStorage.addResourceEntry(
-      _id,
-      _src,
-      _thumb,
-      _metadataURI
-      );
-  }
-
-  function addResourceToToken(
-      uint256 _tokenId,
-      IRMRKResourceCore _resourceAddress,
-      bytes8 _resourceId,
-      bytes16 _overwrites
-  ) public onlyIssuer {
-
-      bytes16 localResourceId = hashResource16(_resourceAddress, _resourceId);
-
-      //Dunno if this'll even work
-      require(
-        address(_resources[localResourceId].resourceAddress) == address(0),
-        "RMRKCore: Resource already exists on token"
-      );
-      //This error code will never be triggered because of the interior call of
-      //resourceStorage.getResource. Left in for posterity.
-
-      //Abstract this out to IRMRKResourceStorage
-      require(
-        resourceStorage.getResource(_resourceId).id != bytes8(0),
-        "RMRKCore: Resource not found in storage"
-      );
-
-      //Construct Resource object
-      Resource memory resource_ = Resource({
-        resourceAddress: _resourceAddress,
-        resourceId: _resourceId
-      });
-
-      _resources[localResourceId] = resource_;
-
-      _pendingResources[_tokenId].push(localResourceId);
-
-      if (_overwrites != bytes16(0)) {
-        _resourceOverwrites[_tokenId][localResourceId] = _overwrites;
-      }
-
-      emit ResourceAdded(_tokenId, _resourceId);
-  }
-
-  function acceptResource(uint256 _tokenId, uint256 index) public {
-
-      require(
-        _isApprovedOrOwner(_msgSender(), _tokenId),
-          "RMRK: Attempting to accept a resource in non-owned NFT"
-      );
-
-      bytes16 _localResourceId = _pendingResources[_tokenId][index];
-
-      require(
-          address(_resources[_localResourceId].resourceAddress) != address(0),
-          "RMRK: resource does not exist"
-      );
-
-      _removeItemByIndex(index, _pendingResources[_tokenId]);
-      //This feels weird, test this
-      bytes16 overwrite = _resourceOverwrites[_tokenId][_localResourceId];
-      if (overwrite != bytes16(0)) {
-        _removeItemByValue(overwrite, _activeResources[_tokenId]);
-      }
-      _activeResources[_tokenId].push(_localResourceId);
-      emit ResourceAccepted(_tokenId, _localResourceId);
-  }
-
-  function setPriority(uint256 _tokenId, bytes16[] memory _ids) public {
-      uint256 length = _ids.length;
-      require(
-        length == _activeResources[_tokenId].length,
-          "RMRK: Bad priority list length"
-      );
-      require(
-        _isApprovedOrOwner(_msgSender(), _tokenId),
-          "RMRK: Attempting to set priority in non-owned NFT"
-      );
-      for (uint256 i = 0; i < length; i = u_inc(i)) {
-          require(
-            (_resources[_ids[i]].resourceId !=bytes16(0)),
-              "RMRK: Trying to reprioritize a non-existant resource"
-          );
-      }
-      _activeResources[_tokenId] = _ids;
-      emit ResourcePrioritySet(_tokenId);
-  }
-
-  function getActiveResources(uint256 tokenId) public virtual view returns(bytes16[] memory) {
-    return _activeResources[tokenId];
-  }
-
-  function getPendingResources(uint256 tokenId) public virtual view returns(bytes16[] memory) {
-    return _pendingResources[tokenId];
-  }
-
-  function getRenderableResource(uint256 tokenId) public virtual view returns (Resource memory resource) {
-    bytes16 resourceId = getActiveResources(tokenId)[0];
-    return _resources[resourceId];
-  }
-
-  function getResourceObject(IRMRKResourceCore _storage, bytes8 _id) public virtual view returns (IRMRKResourceCore.Resource memory resource) {    
-    return _storage.getResource(_id);
-  }
-
-  function getResObjectByIndex(uint256 _tokenId, uint256 _index) public virtual view returns(IRMRKResourceCore.Resource memory resource) {
-    bytes16 localResourceId = getActiveResources(_tokenId)[_index];
-    Resource memory _resource = _resources[localResourceId];
-    (IRMRKResourceCore _storage, bytes8 _id) = (_resource.resourceAddress, _resource.resourceId);
-    return getResourceObject(_storage, _id);
-  }
-
-  function getResourceOverwrites(uint256 tokenId, bytes16 resId) public view returns(bytes16) {
-    return _resourceOverwrites[tokenId][resId];
-  }
-
-  function hashResource16(IRMRKResourceCore addr, bytes8 id) public pure returns (bytes16) {
-    return bytes16(keccak256(abi.encodePacked(addr, id)));
-  }
-
-  ////////////////////////////////////////
-  //              ROYALTIES
-  ////////////////////////////////////////
-
-  /**
-  * @dev Returns contract royalty data.
-  * Returns a numerator and denominator for percentage calculations, as well as a desitnation address.
-  */
-  function getRoyaltyData() public virtual view returns(address royaltyAddress, uint256 numerator, uint256 denominator) {
-    RoyaltyData memory data = _royalties;
-    return(data.royaltyAddress, uint256(data.numerator), uint256(data.denominator));
-  }
-
-  /**
-  * @dev Setter for contract royalty data, percentage stored as a numerator and denominator.
-  * Recommended values are in Parts Per Million, E.G:
-  * A numerator of 1*10**5 and a denominator of 1*10**6 is equal to 10 percent, or 100,000 parts per 1,000,000.
-  */
-
-  function setRoyaltyData(address _royaltyAddress, uint32 _numerator, uint32 _denominator) internal virtual onlyIssuer {
-    _royalties = RoyaltyData ({
-       royaltyAddress: _royaltyAddress,
-       numerator: _numerator,
-       denominator: _denominator
-     });
-  }
-
-  ////////////////////////////////////////
-  //           SELF-AWARENESS
-  ////////////////////////////////////////
-  // I'm afraid I can't do that, Dave.
-
-  function _checkRMRKCoreImplementer(
-      address from,
-      address to,
-      uint256 tokenId,
-      bytes memory _data
-  ) private returns (bool) {
-      if (to.isContract()) {
-          try IRMRKCore(to).isRMRKCore(_msgSender(), from, tokenId, _data) returns (bytes4 retval) {
-              return retval == IRMRKCore.isRMRKCore.selector;
-          } catch (bytes memory reason) {
-              if (reason.length == 0) {
-                  revert("RMRKCore: transfer to non RMRKCore implementer");
-              } else {
-                  assembly {
-                      revert(add(32, reason), mload(reason))
-                  }
-              }
-          }
-      } else {
-          return true;
-      }
-  }
-
-  //This is not 100% secure -- a bytes4 function signature is replicable via brute force attacks.
-  function isRMRKCore(
-      address,
-      address,
-      uint256,
-      bytes memory
-  ) public virtual returns (bytes4) {
-      return IRMRKCore.isRMRKCore.selector;
-  }
-
-  ////////////////////////////////////////
-  //              HELPERS
-  ////////////////////////////////////////
-
-  function _removeItemByValue(bytes16 value, bytes16[] storage array) internal {
-    bytes16[] memory memArr = array; //Copy array to memory, check for gas savings here
-    uint256 length = memArr.length; //gas savings
-    for (uint i; i<length; i = u_inc(i)) {
-      if (memArr[i] == value) {
-        _removeItemByIndex(i, array);
-        break;
-      }
-    }
-  }
-
-  // For child storage array
-  function _removeItemByIndex(uint256 index, Child[] storage array) internal {
-    //Check to see if this is already gated by require in all calls
-    require(index < array.length);
-    array[index] = array[array.length-1];
-    array.pop();
-  }
-
-  //For reasource storage array
-  function _removeItemByIndex(uint256 index, bytes16[] storage array) internal {
-    //Check to see if this is already gated by require in all calls
-    require(index < array.length);
-    array[index] = array[array.length-1];
-    array.pop();
-  }
-
-  function _removeItemByIndexMulti(uint256[] memory indexes, Child[] storage array) internal {
-    uint256 length = indexes.length; //gas savings
-    for (uint i; i<length; i = u_inc(i)) {
-      _removeItemByIndex(indexes[i], array);
-    }
-  }
-
-  // Gas saving iterator
-  function u_inc(uint i) private pure returns (uint r) {
-    unchecked {
-      assembly {
-        r := add(i, 1)
-      }
-    }
-  }
-}
->>>>>>> af7486b4
+// SPDX-License-Identifier: Apache-2.0
+
+//Generally all interactions should propagate downstream
+
+pragma solidity ^0.8.9;
+
+import "./RMRKResourceCore.sol";
+import "./access/RMRKIssuable.sol";
+import "./interfaces/IRMRKCore.sol";
+import "./interfaces/IRMRKResourceCore.sol";
+import "./utils/Address.sol";
+import "./utils/Context.sol";
+import "./utils/Strings.sol";
+
+import "hardhat/console.sol";
+
+contract RMRKCore is Context, IRMRKCore, RMRKIssuable {
+  using Address for address;
+  using Strings for uint256;
+
+  struct Child {
+    uint256 tokenId;
+    address contractAddress;
+    uint16 slotEquipped;
+    bytes8 partId;
+  }
+
+  struct RMRKOwner {
+    uint256 tokenId;
+    address ownerAddress;
+    bool isNft;
+  }
+
+  struct Resource {
+    IRMRKResourceCore resourceAddress;
+    bytes8 resourceId;
+  }
+
+  struct RoyaltyData {
+    address royaltyAddress;
+    uint32 numerator;
+    uint32 denominator;
+  }
+
+  string private _name;
+
+  string private _symbol;
+
+  string private _fallbackURI;
+
+  RoyaltyData private _royalties;
+
+  mapping(address => uint256) private _balances;
+
+  mapping(uint256 => address) private _tokenApprovals;
+
+  mapping(uint256 => RMRKOwner) private _RMRKOwners;
+
+  mapping(uint256 => Child[]) private _children;
+
+  mapping(uint256 => Child[]) private _pendingChildren;
+
+  //mapping resourceContract to resource entry
+  mapping(bytes16 => Resource) private _resources;
+
+  mapping(uint256 => mapping(bytes16 => bytes16)) private _resourceOverwrites;
+
+  //mapping of tokenId to all resources by priority
+  mapping(uint256 => bytes16[]) private _activeResources;
+
+  //mapping of tokenId to all resources by priority
+  mapping(uint256 => bytes16[]) private _pendingResources;
+
+  // AccessControl roles and nest flag constants
+  RMRKResourceCore public resourceStorage;
+
+  //Resource events
+  event ResourceAdded(uint256 indexed tokenId, bytes32 indexed uuid);
+  event ResourceAccepted(uint256 indexed tokenId, bytes32 indexed uuid);
+  event ResourcePrioritySet(uint256 indexed tokenId);
+
+  //Nesting events
+  event childRemoved(uint index, uint tokenId);
+  event pendingChildRemoved(uint index, uint tokenId);
+
+  constructor(string memory name_, string memory symbol_, string memory resourceName) {
+    resourceStorage = new RMRKResourceCore(resourceName);
+    _name = name_;
+    _symbol = symbol_;
+  }
+
+  /*
+  TODOS:
+  Isolate _transfer() branches in own functions
+  Update functions that take address and use as interface to take interface instead
+  double check (this) in setChild() call functions appropriately
+
+  VULNERABILITY CHECK NOTES:
+  External calls:
+  ownerOf() during _transfer
+  setChild() during _transfer()
+
+  Vulnerabilities to test:
+  Greif during _transfer via setChild reentry?
+
+  EVENTUALLY:
+  Create minimal contract that relies on on-chain libraries for gas savings
+  */
+
+  ////////////////////////////////////////
+  //             PROVENANCE
+  ////////////////////////////////////////
+
+  /**
+  @dev Returns the root owner of a RMRKCore NFT.
+  */
+  function ownerOf(uint256 tokenId) public view virtual returns(address) {
+    (address owner, uint256 ownerTokenId, bool isNft) = rmrkOwnerOf(tokenId);
+    if (isNft) {
+      owner = IRMRKCore(owner).ownerOf(ownerTokenId);
+    }
+    require(owner != address(0), "RMRKCore: owner query for nonexistent token");
+    return owner;
+  }
+
+  /**
+  @dev Returns the immediate provenance data of the current RMRK NFT. In the event the NFT is owned
+  * by a wallet, tokenId will be zero and isNft will be false. Otherwise, the returned data is the
+  * contract address and tokenID of the owner NFT, as well as its isNft flag.
+  */
+  function rmrkOwnerOf(uint256 tokenId) public view virtual returns (address, uint256, bool) {
+    RMRKOwner memory owner = _RMRKOwners[tokenId];
+    return (owner.ownerAddress, owner.tokenId, owner.isNft);
+  }
+
+  /**
+  @dev Returns balance of tokens owner by a given rootOwner.
+  */
+
+  function balanceOf(address owner) public view virtual returns (uint256) {
+    require(owner != address(0), "RMRKCore: balance query for the zero address");
+    return _balances[owner];
+  }
+
+  /**
+  @dev Returns name of NFT collection.
+  */
+
+  function name() public view virtual returns (string memory) {
+    return _name;
+  }
+
+  /**
+  @dev Returns symbol of NFT collection.
+  */
+
+  function symbol() public view virtual returns (string memory) {
+    return _symbol;
+  }
+
+  function tokenURI(uint256 tokenId) public view virtual returns (string memory) {
+    if (_activeResources[tokenId].length > 0)  {
+      Resource memory activeRes = _resources[_activeResources[tokenId][0]];
+      IRMRKResourceCore resAddr = activeRes.resourceAddress;
+      bytes8 resId = activeRes.resourceId;
+
+      IRMRKResourceCore.Resource memory _activeRes = IRMRKResourceCore(resAddr).getResource(resId);
+      string memory URI = _activeRes.src;
+      return URI;
+    }
+
+    else {
+      return _fallbackURI;
+    }
+  }
+
+  ////////////////////////////////////////
+  //          CHILD MANAGEMENT
+  ////////////////////////////////////////
+
+  /**
+  @dev Returns all confirmed children
+  */
+
+  function childrenOf (uint256 parentTokenId) public view returns (Child[] memory) {
+    Child[] memory children = _children[parentTokenId];
+    return children;
+  }
+
+  /**
+  @dev Returns all pending children
+  */
+
+  function pendingChildrenOf (uint256 parentTokenId) public view returns (Child[] memory) {
+    Child[] memory pendingChildren = _pendingChildren[parentTokenId];
+    return pendingChildren;
+  }
+
+  /**
+  @dev Sends an instance of Child from the pending children array at index to children array for _tokenId.
+  * Updates _emptyIndexes of tokenId to preserve ordering.
+  */
+
+  //CHECK: preload mappings into memory for gas savings
+  function acceptChildFromPending(uint256 index, uint256 _tokenId) public {
+    require(
+      _pendingChildren[_tokenId].length > index,
+      "RMRKcore: Pending child index out of range"
+    );
+    require(
+      ownerOf(_tokenId) == _msgSender(),
+      "RMRKCore: Bad owner"
+    );
+
+    Child memory child_ = _pendingChildren[_tokenId][index];
+
+    _removeItemByIndex(index, _pendingChildren[_tokenId]);
+    _addChildToChildren(child_, _tokenId);
+  }
+
+  /**
+  @dev Deletes all pending children.
+  */
+
+  function deleteAllPending(uint256 _tokenId) public {
+    require(_msgSender() == ownerOf(_tokenId), "RMRKCore: Bad owner");
+    delete(_pendingChildren[_tokenId]);
+  }
+
+  /**
+  @dev Deletes a single child from the pending array by index.
+  */
+
+  function deleteChildFromPending(uint256 index, uint256 _tokenId) public {
+    require(
+      _pendingChildren[_tokenId].length > index,
+      "RMRKcore: Pending child index out of range"
+    );
+    require(
+      ownerOf(_tokenId) == _msgSender(),
+      "RMRKCore: Bad owner"
+    );
+
+    _removeItemByIndex(index, _pendingChildren[_tokenId]);
+    emit pendingChildRemoved(index, _tokenId);
+  }
+
+  /**
+  @dev Deletes a single child from the child array by index.
+  */
+
+  function deleteChildFromChildren(uint256 index, uint256 _tokenId) public {
+    require(
+      _pendingChildren[_tokenId].length < index,
+      "RMRKcore: Pending child index out of range"
+    );
+    require(
+      ownerOf(_tokenId) == _msgSender(),
+      "RMRKCore: Bad owner"
+    );
+
+    _removeItemByIndex(index, _children[_tokenId]);
+    emit childRemoved(index, _tokenId);
+  }
+
+  /**
+   * @dev Function designed to be used by other instances of RMRK-Core contracts to update children.
+   * param1 childAddress is the address of the child contract as an IRMRKCore instance
+   * param2 parentTokenId is the tokenId of the parent token on (this).
+   * param3 childTokenId is the tokenId of the child instance
+   */
+
+  //update for reentrancy
+  function setChild(IRMRKCore childAddress, uint parentTokenId, uint childTokenId) public virtual {
+   (address parent, , ) = childAddress.rmrkOwnerOf(childTokenId);
+   require(parent == address(this), "Parent-child mismatch");
+   Child memory child = Child({
+       contractAddress: address(childAddress),
+       tokenId: childTokenId,
+       slotEquipped: 0,
+       partId: 0
+     });
+   _addChildToPending(child, parentTokenId);
+  }
+
+
+  /**
+  @dev Adds an instance of Child to the pending children array for _tokenId. This is hardcoded to be 128 by default.
+  */
+
+  function _addChildToPending(Child memory _child, uint256 _tokenId) internal {
+    if(_pendingChildren[_tokenId].length < 128) {
+      _pendingChildren[_tokenId].push(_child);
+    } else {
+      revert("RMRKCore: Max pending children reached");
+    }
+  }
+
+  /**
+  @dev Adds an instance of Child to the children array for _tokenId.
+  */
+
+  function _addChildToChildren(Child memory _child, uint256 _tokenId) internal {
+    _children[_tokenId].push(_child);
+  }
+
+  ////////////////////////////////////////
+  //              MINTING
+  ////////////////////////////////////////
+
+  /**
+  @dev Mints an NFT.
+  * Can mint to a root owner or another NFT.
+  * Overloaded function _mint() can be used either to minto into a root owner or another NFT.
+  * If isNft contains any non-empty data, _mintToNft will be called and pass the extra data
+  * package to the function.
+  */
+
+  function _mint(address to, uint256 tokenId) internal virtual {
+    _mint(to, tokenId, 0, "");
+  }
+
+  function _mint(address to, uint256 tokenId, uint256 destinationId, bytes memory data) internal virtual {
+
+    if (data.length > 0) {
+      _mintToNft(to, tokenId, destinationId, data);
+    }
+    else{
+      _mintToRootOwner(to, tokenId);
+    }
+  }
+
+  function _mintToNft(address to, uint256 tokenId, uint256 destinationId, bytes memory data) internal virtual {
+    require(to != address(0), "RMRKCore: mint to the zero address");
+    require(!_exists(tokenId), "RMRKCore: token already minted");
+    require(to.isContract(), "RMRKCore: Is not contract");
+    require(_checkRMRKCoreImplementer(_msgSender(), to, tokenId, ""),
+      "RMRKCore: Mint to non-RMRKCore implementer"
+    );
+
+    IRMRKCore destContract = IRMRKCore(to);
+
+    _beforeTokenTransfer(address(0), to, tokenId);
+
+    address rootOwner = destContract.ownerOf(destinationId);
+    _balances[rootOwner] += 1;
+
+    _RMRKOwners[tokenId] = RMRKOwner({
+      ownerAddress: to,
+      tokenId: destinationId,
+      isNft: true
+    });
+
+    destContract.setChild(this, destinationId, tokenId);
+
+    emit Transfer(address(0), to, tokenId);
+
+    _afterTokenTransfer(address(0), to, tokenId);
+  }
+
+  function _mintToRootOwner(address to, uint256 tokenId) internal virtual {
+    require(to != address(0), "RMRKCore: mint to the zero address");
+    require(!_exists(tokenId), "RMRKCore: token already minted");
+
+    _beforeTokenTransfer(address(0), to, tokenId);
+
+    _balances[to] += 1;
+    _RMRKOwners[tokenId] = RMRKOwner({
+      ownerAddress: to,
+      tokenId: 0,
+      isNft: false
+    });
+
+    emit Transfer(address(0), to, tokenId);
+
+    _afterTokenTransfer(address(0), to, tokenId);
+  }
+
+  /**
+  * @dev Destroys `tokenId`.
+  * The approval is cleared when the token is burned.
+  *
+  * Requirements:
+  *
+  * - `tokenId` must exist.
+  *
+  * Emits a {Transfer} event.
+  */
+
+  //update for reentrancy
+  function _burn(uint256 tokenId) internal virtual {
+    address owner = ownerOf(tokenId);
+    require(_isApprovedOrOwner(_msgSender(), tokenId), "RMRKCore: burn caller is not owner nor approved");
+    _beforeTokenTransfer(owner, address(0), tokenId);
+
+    // Clear approvals
+    _approve(address(0), tokenId);
+
+    _balances[owner] -= 1;
+
+    Child[] memory children = childrenOf(tokenId);
+
+    uint length = children.length; //gas savings
+    for (uint i; i<length; i = u_inc(i)){
+      IRMRKCore(children[i].contractAddress)._burnChildren(
+        children[i].tokenId,
+        owner
+      );
+    }
+
+    delete _RMRKOwners[tokenId];
+    emit Transfer(owner, address(0), tokenId);
+
+    _afterTokenTransfer(owner, address(0), tokenId);
+  }
+
+  //how could devs allow something like this, smh
+  //Checks that caller is current RMRKOwnerOf contract
+  //Updates rootOwner balance
+  //recursively calls _burnChildren on all children
+  //update for reentrancy
+  function _burnChildren(uint256 tokenId, address oldOwner) public virtual {
+    (address _RMRKOwner, , ) = rmrkOwnerOf(tokenId);
+    require(_RMRKOwner == _msgSender(), "Caller is not RMRKOwner contract");
+    _balances[oldOwner] -= 1;
+
+    Child[] memory children = childrenOf(tokenId);
+
+    uint256 length = children.length; //gas savings
+    for (uint i; i<length; i = u_inc(i)){
+      address childContractAddress = children[i].contractAddress;
+      uint256 childTokenId = children[i].tokenId;
+
+      IRMRKCore(childContractAddress)._burnChildren(
+        childTokenId,
+        oldOwner
+      );
+    }
+    delete _RMRKOwners[tokenId];
+    //Also delete pending arrays for gas refund?
+    //This can emit a lot of events.
+    emit Transfer(oldOwner, address(0), tokenId);
+    }
+
+  ////////////////////////////////////////
+  //             TRANSFERS
+  ////////////////////////////////////////
+
+  /**
+  * @dev See {IERC721-transferFrom}.
+  */
+  function transfer(
+    address to,
+    uint256 tokenId
+  ) public virtual {
+    transferFrom(msg.sender, to, tokenId, 0, new bytes(0));
+  }
+
+  /**
+  * @dev
+  */
+  function transferFrom(
+    address from,
+    address to,
+    uint256 tokenId,
+    uint256 destinationId,
+    bytes memory data
+  ) public virtual {
+    //solhint-disable-next-line max-line-length
+    require(_isApprovedOrOwner(_msgSender(), tokenId), "RMRKCore: transfer caller is not owner nor approved");
+    _transfer(from, to, tokenId, destinationId, data);
+  }
+
+  /**
+  * @dev Transfers `tokenId` from `from` to `to`.
+  *  As opposed to {transferFrom}, this imposes no restrictions on msg.sender.
+  *
+  * Requirements:
+  *
+  * - `to` cannot be the zero address.
+  * - `tokenId` token must be owned by `from`.
+  *
+  * Emits a {Transfer} event.
+  */
+
+  //Convert string to bytes in calldata for gas saving
+  //Double check to make sure nested transfers update balanceOf correctly. Maybe add condition if rootOwner does not change for gas savings.
+  //All children of transferred NFT should also have owner updated.
+  function _transfer(
+    address from,
+    address to,
+    uint256 tokenId,
+    uint256 destinationId,
+    bytes memory data
+  ) internal virtual {
+    require(ownerOf(tokenId) == from, "RMRKCore: transfer from incorrect owner");
+    require(to != address(0), "RMRKCore: transfer to the zero address");
+
+    _beforeTokenTransfer(from, to, tokenId);
+
+    _balances[from] -= 1;
+    bool isNft = false;
+
+    if (data.length == 0) {
+      _balances[to] += 1;
+    } else {
+      IRMRKCore destContract = IRMRKCore(to);
+      address rootOwner = destContract.ownerOf(destinationId);
+      _balances[rootOwner] += 1;
+      destContract.setChild(this, destinationId, tokenId);
+      isNft = true;
+    }
+    _RMRKOwners[tokenId] = RMRKOwner({
+      ownerAddress: to,
+      tokenId: destinationId,
+      isNft: isNft
+    });
+    // Clear approvals from the previous owner
+    _approve(address(0), tokenId);
+
+    emit Transfer(from, to, tokenId);
+
+    _afterTokenTransfer(from, to, tokenId);
+  }
+
+
+
+  function _beforeTokenTransfer(
+    address from,
+    address to,
+    uint256 tokenId
+  ) internal virtual {}
+
+  /**
+  * @dev Hook that is called after any transfer of tokens. This includes
+  * minting and burning.    address owner = this.ownerOf(tokenId);
+    return (spender == owner || getApproved(tokenId) == spender);
+  *
+  * Calling conditions:
+  *
+  * - when `from` and `to` are both non-zero.
+  * - `from` and `to` are never both zero.
+  *
+  * To learn more about hooks, head to xref:ROOT:extending-contracts.adoc#using-hooks[Using Hooks].
+  */
+  function _afterTokenTransfer(
+    address from,
+    address to,
+    uint256 tokenId
+  ) internal virtual {}
+
+  ////////////////////////////////////////
+  //      APPROVALS / PRE-CHECKING
+  ////////////////////////////////////////
+
+  function _exists(uint256 tokenId) internal view virtual returns (bool) {
+    return _RMRKOwners[tokenId].ownerAddress != address(0);
+  }
+
+  function approve(address to, uint256 tokenId) public virtual {
+    address owner = this.ownerOf(tokenId);
+    require(to != owner, "RMRKCore: approval to current owner");
+
+    require(
+        _msgSender() == owner,
+        "RMRKCore: approve caller is not owner"
+    );
+
+    _approve(to, tokenId);
+  }
+
+  function _approve(address to, uint256 tokenId) internal virtual {
+    _tokenApprovals[tokenId] = to;
+    emit Approval(ownerOf(tokenId), to, tokenId);
+  }
+
+  function isApprovedOrOwner(address spender, uint256 tokenId) external view virtual returns (bool) {
+    return _isApprovedOrOwner(spender, tokenId);
+  }
+
+  function _isApprovedOrOwner(address spender, uint256 tokenId) internal view virtual returns (bool) {
+    address owner = this.ownerOf(tokenId);
+    return (spender == owner || getApproved(tokenId) == spender);
+  }
+
+  function getApproved(uint256 tokenId) public view virtual returns (address) {
+    require(_exists(tokenId), "RMRKCore: approved query for nonexistent token");
+
+    return _tokenApprovals[tokenId];
+  }
+
+  ////////////////////////////////////////
+  //              RESOURCES
+  ////////////////////////////////////////
+
+  function addResourceEntry(
+      bytes8 _id,
+      string memory _src,
+      string memory _thumb,
+      string memory _metadataURI
+  ) public onlyIssuer {
+    resourceStorage.addResourceEntry(
+      _id,
+      _src,
+      _thumb,
+      _metadataURI
+      );
+  }
+
+  function addResourceToToken(
+      uint256 _tokenId,
+      IRMRKResourceCore _resourceAddress,
+      bytes8 _resourceId,
+      bytes16 _overwrites
+  ) public onlyIssuer {
+
+      bytes16 localResourceId = hashResource16(_resourceAddress, _resourceId);
+
+      //Dunno if this'll even work
+      require(
+        address(_resources[localResourceId].resourceAddress) == address(0),
+        "RMRKCore: Resource already exists on token"
+      );
+      //This error code will never be triggered because of the interior call of
+      //resourceStorage.getResource. Left in for posterity.
+
+      //Abstract this out to IRMRKResourceStorage
+      require(
+        resourceStorage.getResource(_resourceId).id != bytes8(0),
+        "RMRKCore: Resource not found in storage"
+      );
+
+      //Construct Resource object
+      Resource memory resource_ = Resource({
+        resourceAddress: _resourceAddress,
+        resourceId: _resourceId
+      });
+
+      _resources[localResourceId] = resource_;
+
+      _pendingResources[_tokenId].push(localResourceId);
+
+      if (_overwrites != bytes16(0)) {
+        _resourceOverwrites[_tokenId][localResourceId] = _overwrites;
+      }
+
+      emit ResourceAdded(_tokenId, _resourceId);
+  }
+
+  function acceptResource(uint256 _tokenId, uint256 index) public {
+
+      require(
+        _isApprovedOrOwner(_msgSender(), _tokenId),
+          "RMRK: Attempting to accept a resource in non-owned NFT"
+      );
+
+      bytes16 _localResourceId = _pendingResources[_tokenId][index];
+
+      require(
+          address(_resources[_localResourceId].resourceAddress) != address(0),
+          "RMRK: resource does not exist"
+      );
+
+      _removeItemByIndex(index, _pendingResources[_tokenId]);
+      //This feels weird, test this
+      bytes16 overwrite = _resourceOverwrites[_tokenId][_localResourceId];
+      if (overwrite != bytes16(0)) {
+        _removeItemByValue(overwrite, _activeResources[_tokenId]);
+      }
+      _activeResources[_tokenId].push(_localResourceId);
+      emit ResourceAccepted(_tokenId, _localResourceId);
+  }
+
+  function setPriority(uint256 _tokenId, bytes16[] memory _ids) public {
+      uint256 length = _ids.length;
+      require(
+        length == _activeResources[_tokenId].length,
+          "RMRK: Bad priority list length"
+      );
+      require(
+        _isApprovedOrOwner(_msgSender(), _tokenId),
+          "RMRK: Attempting to set priority in non-owned NFT"
+      );
+      for (uint256 i = 0; i < length; i = u_inc(i)) {
+          require(
+            (_resources[_ids[i]].resourceId !=bytes16(0)),
+              "RMRK: Trying to reprioritize a non-existant resource"
+          );
+      }
+      _activeResources[_tokenId] = _ids;
+      emit ResourcePrioritySet(_tokenId);
+  }
+
+  function getActiveResources(uint256 tokenId) public virtual view returns(bytes16[] memory) {
+    return _activeResources[tokenId];
+  }
+
+  function getPendingResources(uint256 tokenId) public virtual view returns(bytes16[] memory) {
+    return _pendingResources[tokenId];
+  }
+
+  function getRenderableResource(uint256 tokenId) public virtual view returns (Resource memory resource) {
+    bytes16 resourceId = getActiveResources(tokenId)[0];
+    return _resources[resourceId];
+  }
+
+  function getResourceObject(IRMRKResourceCore _storage, bytes8 _id) public virtual view returns (IRMRKResourceCore.Resource memory resource) {    
+    return _storage.getResource(_id);
+  }
+
+  function getResObjectByIndex(uint256 _tokenId, uint256 _index) public virtual view returns(IRMRKResourceCore.Resource memory resource) {
+    bytes16 localResourceId = getActiveResources(_tokenId)[_index];
+    Resource memory _resource = _resources[localResourceId];
+    (IRMRKResourceCore _storage, bytes8 _id) = (_resource.resourceAddress, _resource.resourceId);
+    return getResourceObject(_storage, _id);
+  }
+
+  function getResourceOverwrites(uint256 tokenId, bytes16 resId) public view returns(bytes16) {
+    return _resourceOverwrites[tokenId][resId];
+  }
+
+  function hashResource16(IRMRKResourceCore addr, bytes8 id) public pure returns (bytes16) {
+    return bytes16(keccak256(abi.encodePacked(addr, id)));
+  }
+
+  ////////////////////////////////////////
+  //              ROYALTIES
+  ////////////////////////////////////////
+
+  /**
+  * @dev Returns contract royalty data.
+  * Returns a numerator and denominator for percentage calculations, as well as a desitnation address.
+  */
+  function getRoyaltyData() public virtual view returns(address royaltyAddress, uint256 numerator, uint256 denominator) {
+    RoyaltyData memory data = _royalties;
+    return(data.royaltyAddress, uint256(data.numerator), uint256(data.denominator));
+  }
+
+  /**
+  * @dev Setter for contract royalty data, percentage stored as a numerator and denominator.
+  * Recommended values are in Parts Per Million, E.G:
+  * A numerator of 1*10**5 and a denominator of 1*10**6 is equal to 10 percent, or 100,000 parts per 1,000,000.
+  */
+
+  function setRoyaltyData(address _royaltyAddress, uint32 _numerator, uint32 _denominator) internal virtual onlyIssuer {
+    _royalties = RoyaltyData ({
+       royaltyAddress: _royaltyAddress,
+       numerator: _numerator,
+       denominator: _denominator
+     });
+  }
+
+  ////////////////////////////////////////
+  //           SELF-AWARENESS
+  ////////////////////////////////////////
+  // I'm afraid I can't do that, Dave.
+
+  function _checkRMRKCoreImplementer(
+      address from,
+      address to,
+      uint256 tokenId,
+      bytes memory _data
+  ) private returns (bool) {
+      if (to.isContract()) {
+          try IRMRKCore(to).isRMRKCore(_msgSender(), from, tokenId, _data) returns (bytes4 retval) {
+              return retval == IRMRKCore.isRMRKCore.selector;
+          } catch (bytes memory reason) {
+              if (reason.length == 0) {
+                  revert("RMRKCore: transfer to non RMRKCore implementer");
+              } else {
+                  assembly {
+                      revert(add(32, reason), mload(reason))
+                  }
+              }
+          }
+      } else {
+          return true;
+      }
+  }
+
+  //This is not 100% secure -- a bytes4 function signature is replicable via brute force attacks.
+  function isRMRKCore(
+      address,
+      address,
+      uint256,
+      bytes memory
+  ) public virtual returns (bytes4) {
+      return IRMRKCore.isRMRKCore.selector;
+  }
+
+  ////////////////////////////////////////
+  //              HELPERS
+  ////////////////////////////////////////
+
+  function _removeItemByValue(bytes16 value, bytes16[] storage array) internal {
+    bytes16[] memory memArr = array; //Copy array to memory, check for gas savings here
+    uint256 length = memArr.length; //gas savings
+    for (uint i; i<length; i = u_inc(i)) {
+      if (memArr[i] == value) {
+        _removeItemByIndex(i, array);
+        break;
+      }
+    }
+  }
+
+  // For child storage array
+  function _removeItemByIndex(uint256 index, Child[] storage array) internal {
+    //Check to see if this is already gated by require in all calls
+    require(index < array.length);
+    array[index] = array[array.length-1];
+    array.pop();
+  }
+
+  //For reasource storage array
+  function _removeItemByIndex(uint256 index, bytes16[] storage array) internal {
+    //Check to see if this is already gated by require in all calls
+    require(index < array.length);
+    array[index] = array[array.length-1];
+    array.pop();
+  }
+
+  function _removeItemByIndexMulti(uint256[] memory indexes, Child[] storage array) internal {
+    uint256 length = indexes.length; //gas savings
+    for (uint i; i<length; i = u_inc(i)) {
+      _removeItemByIndex(indexes[i], array);
+    }
+  }
+
+  // Gas saving iterator
+  function u_inc(uint i) private pure returns (uint r) {
+    unchecked {
+      assembly {
+        r := add(i, 1)
+      }
+    }
+  }
+}