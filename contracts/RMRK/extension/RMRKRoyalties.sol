--- conflicted
+++ resolved
@@ -55,7 +55,14 @@
         return _royaltyRecipient;
     }
 
-<<<<<<< HEAD
+    /**
+     * @notice Used to retrieve the specified royalty percentage.
+     + @return uint256 The royalty percentage expressed in the basis points
+     */
+    function getRoyaltyPercentage() external view virtual returns (uint256) {
+        return _royaltyPercentageBps;
+    }
+
     /**
      * @notice Used to retrieve the information about who shall receive royalties of a sale of the specified token and
      *  how much they will be.
@@ -64,14 +71,6 @@
      * @return receiver The beneficiary receiving royalties of the sale
      * @return royaltyAmount The value of the royalties recieved by the `receiver` from the sale
      */
-=======
-    function getRoyaltyPercentage() external view virtual returns (uint256) {
-        return _royaltyPercentageBps;
-    }
-
-    //@param tokenId - the token id to get the royalty info for
-    //@param salePrice - the sale price of the NFT
->>>>>>> e9ed334c
     function royaltyInfo(uint256 tokenId, uint256 salePrice)
         external
         view
