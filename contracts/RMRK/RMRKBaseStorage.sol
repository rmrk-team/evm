--- conflicted
+++ resolved
@@ -106,11 +106,7 @@
     */
 
     function addEquippableAddresses(
-<<<<<<< HEAD
-        uint32 _baseEntryId,
-=======
-        uint64 _baseEntryid,
->>>>>>> a96a76e6
+        uint64 _baseEntryId,
         address[] memory _equippableAddresses
     ) public onlyRole(issuer) {
         if(_equippableAddresses.length <= 0)
