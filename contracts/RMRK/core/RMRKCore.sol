--- conflicted
+++ resolved
@@ -11,12 +11,8 @@
  * @dev This is currently just a passthrough contract which allows for granular editing of base-level ERC721 functions.
  */
 contract RMRKCore is IRMRKCore {
-<<<<<<< HEAD
     /// @notice Version of the @rmrk-team/evm-contracts package
-    string public constant VERSION = "0.12.0";
-=======
     string public constant VERSION = "0.13.1";
->>>>>>> e9ed334c
 
     constructor(string memory name_, string memory symbol_) {
         _name = name_;
