// SPDX-License-Identifier: Apache-2.0

pragma solidity ^0.8.9;

import "./MultiResourceAbstractBase.sol";
import "../interfaces/IMultiResource.sol";
import "../library/MultiResourceLib.sol";
import "../utils/Address.sol";
import "../utils/Strings.sol";
import "../utils/Context.sol";

abstract contract MultiResourceAbstract is Context, IMultiResource, MultiResourceAbstractBase {

    using Strings for uint256;

    //mapping of uint32 Ids to resource object
    mapping(uint32 => Resource) private _resources;
    using MultiResourceLib for uint64[];

    function getResource(
        uint32 resourceId
    ) public view virtual returns (Resource memory)
    {
        Resource memory resource = _resources[resourceId];
<<<<<<< HEAD
        if(resource.id == bytes8(0))
            revert RMRKNoResourceMatchingId();
=======
        require(
            resource.id != uint32(0),
            "RMRK: No resource matching Id"
        );
>>>>>>> bede5503
        return resource;
    }

    function _tokenURIAtIndex(
        uint256 tokenId,
        uint256 index
    ) internal override view returns (string memory) {
        if (_activeResources[tokenId].length > index)  {
            uint32 activeResId = _activeResources[tokenId][index];
            string memory URI;
            Resource memory _activeRes = getResource(activeResId);
            if (!_tokenEnumeratedResource[activeResId]) {
                URI = _activeRes.metadataURI;
            }
            else {
                string memory baseURI = _activeRes.metadataURI;
                URI = bytes(baseURI).length > 0 ?
                    string(abi.encodePacked(baseURI, tokenId.toString())) : "";
            }
            return URI;
        }
        else {
            return _fallbackURI;
        }
    }

    // To be implemented with custom guards

    function _addResourceEntry(
        uint32 id,
        string memory metadataURI,
        uint64[] memory custom
    ) internal {
<<<<<<< HEAD
        if(id == bytes8(0))
            revert RMRKWriteToZero();
        if(_resources[id].id != bytes8(0))
            revert RMRKResourceAlreadyExists();

=======
        require(id != uint32(0), "RMRK: Write to zero");
        require(
            _resources[id].id == uint32(0),
            "RMRK: resource already exists"
        );
>>>>>>> bede5503
        Resource memory resource = Resource({
            id: id,
            metadataURI: metadataURI,
            custom: custom
        });
        _resources[id] = resource;
        _allResources.push(id);

        emit ResourceSet(id);
    }

    function _addCustomDataToResource(
        uint32 resourceId,
        uint64 customResourceId
    ) internal {
        _resources[resourceId].custom.push(customResourceId);
        emit ResourceCustomDataAdded(resourceId, customResourceId);
    }

    function _removeCustomDataFromResource(
        uint32 resourceId,
        uint256 index
    ) internal {
        uint64 customResourceId = _resources[resourceId].custom[index];
        _resources[resourceId].custom.removeItemByIndex(index);
        emit ResourceCustomDataRemoved(resourceId, customResourceId);
    }

    function _addResourceToToken(
        uint256 tokenId,
        uint32 resourceId,
        uint32 overwrites
    ) internal {
        if(_tokenResources[tokenId][resourceId])
            revert MultiResourceAlreadyExists();

<<<<<<< HEAD
        if(getResource(resourceId).id == bytes8(0))
            revert MultiResourceResourceNotFoundInStorage();
=======
        require(
            getResource(resourceId).id != uint32(0),
            "MultiResource: Resource not found in storage"
        );
>>>>>>> bede5503

        if(_pendingResources[tokenId].length >= 128)
            revert MultiResourceMaxPendingResourcesReached();

        _tokenResources[tokenId][resourceId] = true;

        _pendingResources[tokenId].push(resourceId);

        if (overwrites != uint32(0)) {
            _resourceOverwrites[tokenId][resourceId] = overwrites;
            emit ResourceOverwriteProposed(tokenId, resourceId, overwrites);
        }

        emit ResourceAddedToToken(tokenId, resourceId);
    }

    // Utilities

    function getResObjectByIndex(
        uint256 tokenId,
        uint256 index
    ) public view virtual returns(Resource memory) {
        uint32 resourceId = getActiveResources(tokenId)[index];
        return getResource(resourceId);
    }

    function getPendingResObjectByIndex(
        uint256 tokenId,
        uint256 index
    ) public view virtual returns(Resource memory) {
        uint32 resourceId = getPendingResources(tokenId)[index];
        return getResource(resourceId);
    }

    function getFullResources(
        uint256 tokenId
    ) public view virtual returns (Resource[] memory) {
        uint32[] memory activeResources = _activeResources[tokenId];
        uint256 len = activeResources.length;
        Resource[] memory resources = new Resource[](len);
        for (uint i; i<len;) {
            resources[i] = getResource(activeResources[i]);
            unchecked {++i;}
        }
        return resources;
    }

    function getFullPendingResources(
        uint256 tokenId
    ) public view virtual returns (Resource[] memory) {
        uint32[] memory pendingResources = _pendingResources[tokenId];
        uint256 len = pendingResources.length;
        Resource[] memory resources = new Resource[](len);
        for (uint i; i<len;) {
            resources[i] = getResource(pendingResources[i]);
            unchecked {++i;}
        }
        return resources;
    }

}<|MERGE_RESOLUTION|>--- conflicted
+++ resolved
@@ -22,15 +22,8 @@
     ) public view virtual returns (Resource memory)
     {
         Resource memory resource = _resources[resourceId];
-<<<<<<< HEAD
-        if(resource.id == bytes8(0))
+        if(resource.id == uint32(0))
             revert RMRKNoResourceMatchingId();
-=======
-        require(
-            resource.id != uint32(0),
-            "RMRK: No resource matching Id"
-        );
->>>>>>> bede5503
         return resource;
     }
 
@@ -64,19 +57,11 @@
         string memory metadataURI,
         uint64[] memory custom
     ) internal {
-<<<<<<< HEAD
-        if(id == bytes8(0))
+        if(id == uint32(0))
             revert RMRKWriteToZero();
-        if(_resources[id].id != bytes8(0))
+        if(_resources[id].id != uint32(0))
             revert RMRKResourceAlreadyExists();
 
-=======
-        require(id != uint32(0), "RMRK: Write to zero");
-        require(
-            _resources[id].id == uint32(0),
-            "RMRK: resource already exists"
-        );
->>>>>>> bede5503
         Resource memory resource = Resource({
             id: id,
             metadataURI: metadataURI,
@@ -113,15 +98,8 @@
         if(_tokenResources[tokenId][resourceId])
             revert MultiResourceAlreadyExists();
 
-<<<<<<< HEAD
-        if(getResource(resourceId).id == bytes8(0))
+        if(getResource(resourceId).id == uint32(0))
             revert MultiResourceResourceNotFoundInStorage();
-=======
-        require(
-            getResource(resourceId).id != uint32(0),
-            "MultiResource: Resource not found in storage"
-        );
->>>>>>> bede5503
 
         if(_pendingResources[tokenId].length >= 128)
             revert MultiResourceMaxPendingResourcesReached();
