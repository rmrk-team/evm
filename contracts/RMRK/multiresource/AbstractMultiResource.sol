// SPDX-License-Identifier: Apache-2.0

pragma solidity ^0.8.15;

import "./IRMRKMultiResource.sol";
import "../library/RMRKLib.sol";
import "@openzeppelin/contracts/utils/Context.sol";

error RMRKApproveForResourcesToCaller();
error RMRKBadPriorityListLength();
error RMRKIndexOutOfRange();
error RMRKMaxPendingResourcesReached();
error RMRKNoResourceMatchingId();
error RMRKResourceAlreadyExists();
error RMRKIdZeroForbidden();

abstract contract AbstractMultiResource is Context, IRMRKMultiResource {
    using RMRKLib for uint64[];

    //mapping of uint64 Ids to resource object
    mapping(uint64 => string) private _resources;

    //mapping of tokenId to new resource, to resource to be replaced
    mapping(uint256 => mapping(uint64 => uint64)) private _resourceOverwrites;

    //mapping of tokenId to all resources
    mapping(uint256 => uint64[]) private _activeResources;

    //mapping of tokenId to an array of resource priorities
    mapping(uint256 => uint16[]) private _activeResourcePriorities;

    //Double mapping of tokenId to active resources
    mapping(uint256 => mapping(uint64 => bool)) private _tokenResources;

    //mapping of tokenId to all resources by priority
    mapping(uint256 => uint64[]) private _pendingResources;

    //List of all resources
    uint64[] private _allResources;

    // Mapping from owner to operator approvals for resources
    mapping(address => mapping(address => bool))
        private _operatorApprovalsForResources;

    /**
     * @notice Fetches resource data by resourceID
     * @dev Resources are stored by reference mapping _resources[resourceId]
     * @param resourceId The resourceID to query
     * @return string with the meta
     */
    function getResourceMeta(uint64 resourceId)
        public
        view
        virtual
        returns (string memory)
    {
        string memory meta = _resources[resourceId];
        if (bytes(meta).length == 0) revert RMRKNoResourceMatchingId();
        return meta;
    }

    /**
     * @notice Fetches resource data for the token's active resource with the given index.
     * @dev Resources are stored by reference mapping _resources[resourceId]
     * @dev Can be overriden to implement enumerate, fallback or other custom logic
     * @param tokenId the token ID to query
     * @param resourceIndex from the token's active resources
     * @return string with the meta
     */
    function getResourceMetaForToken(uint256 tokenId, uint64 resourceIndex)
        public
        view
        virtual
        returns (string memory)
    {
        if (resourceIndex >= getActiveResources(tokenId).length)
            revert RMRKIndexOutOfRange();
        uint64 resourceId = getActiveResources(tokenId)[resourceIndex];
        return getResourceMeta(resourceId);
    }

    /**
     * @notice Returns array of all resource IDs.
     * @return uint64 array of all resource IDs.
     */
    function getAllResources() public view virtual returns (uint64[] memory) {
        return _allResources;
    }

    /**
     * @notice Returns active resource IDs for a given token
     * @dev  Resources data is stored by reference mapping _resource[resourceId]
     * @param tokenId the token ID to query
     * @return uint64[] active resource IDs
     */
    function getActiveResources(uint256 tokenId)
        public
        view
        virtual
        returns (uint64[] memory)
    {
        return _activeResources[tokenId];
    }

    /**
     * @notice Returns pending resource IDs for a given token
     * @dev Pending resources data is stored by reference mapping _pendingResource[resourceId]
     * @param tokenId the token ID to query
     * @return uint64[] pending resource IDs
     */
    function getPendingResources(uint256 tokenId)
        public
        view
        virtual
        returns (uint64[] memory)
    {
        return _pendingResources[tokenId];
    }

    /**
     * @notice Returns active resource priorities
     * @dev Resource priorities are a non-sequential array of uint16 values with an array size equal to active resource priorites.
     * @param tokenId the token ID to query
     * @return uint16[] active resource priorities
     */
    function getActiveResourcePriorities(uint256 tokenId)
        public
        view
        virtual
        returns (uint16[] memory)
    {
        return _activeResourcePriorities[tokenId];
    }

    /**
     *  @notice Returns the resource ID that will be replaced (if any) if a given resourceID is accepted from the pending resources array.
     *  @param tokenId the tokenId with the resource to query
     *  @param resourceId the pending resourceID which will be accepted
     *  @return uint64 the resourceId which will be replacted
     */
    function getResourceOverwrites(uint256 tokenId, uint64 resourceId)
        public
        view
        virtual
        returns (uint64)
    {
        return _resourceOverwrites[tokenId][resourceId];
    }

    /**
     * @notice Returns the bool status `operator`'s status for managing resources on `owner`'s tokens.
     * @param owner the tokenId to query
     * @param operator the tokenId to query
     * @return address the address of the approved account.
     */
    function isApprovedForAllForResources(address owner, address operator)
        public
        view
        virtual
        returns (bool)
    {
        return _operatorApprovalsForResources[owner][operator];
    }

    function setApprovalForAllForResources(address operator, bool approved)
        public
        virtual
    {
        address owner = _msgSender();
        if (owner == operator) revert RMRKApproveForResourcesToCaller();

        _operatorApprovalsForResources[owner][operator] = approved;
        emit ApprovalForAllForResources(owner, operator, approved);
    }

    function _acceptResource(uint256 tokenId, uint256 index) internal virtual {
        if (index >= _pendingResources[tokenId].length)
            revert RMRKIndexOutOfRange();
        uint64 resourceId = _pendingResources[tokenId][index];
        _pendingResources[tokenId].removeItemByIndex(index);

        uint64 overwrite = _resourceOverwrites[tokenId][resourceId];
        if (overwrite != uint64(0)) {
            // We could check here that the resource to overwrite actually exists but it is probably harmless.
            _activeResources[tokenId].removeItemByValue(overwrite);
            emit ResourceOverwritten(tokenId, overwrite, resourceId);
            delete (_resourceOverwrites[tokenId][resourceId]);
        }
        _activeResources[tokenId].push(resourceId);
        //Push 0 value of uint16 to array, e.g., uninitialized
        _activeResourcePriorities[tokenId].push(uint16(0));
        emit ResourceAccepted(tokenId, resourceId);
    }

    function _rejectResource(uint256 tokenId, uint256 index) internal virtual {
        if (index >= _pendingResources[tokenId].length)
            revert RMRKIndexOutOfRange();
        uint64 resourceId = _pendingResources[tokenId][index];

        _beforeRejectResource(tokenId, index, resourceId);
        _pendingResources[tokenId].removeItemByIndex(index);
        _tokenResources[tokenId][resourceId] = false;
        delete (_resourceOverwrites[tokenId][resourceId]);

        emit ResourceRejected(tokenId, resourceId);
        _afterRejectResource(tokenId, index, resourceId);
    }

    function _rejectAllResources(uint256 tokenId) internal virtual {
        _beforeRejectAllResources(tokenId);

        uint256 len = _pendingResources[tokenId].length;
        for (uint256 i; i < len; ) {
            uint64 resourceId = _pendingResources[tokenId][i];
            delete _resourceOverwrites[tokenId][resourceId];
            unchecked {
                ++i;
            }
        }
        delete (_pendingResources[tokenId]);

        emit ResourceRejected(tokenId, uint64(0));
        _afterRejectAllResources(tokenId);
    }

    function _setPriority(uint256 tokenId, uint16[] memory priorities)
        internal
        virtual
    {
        uint256 length = priorities.length;
        if (length != _activeResources[tokenId].length)
            revert RMRKBadPriorityListLength();

        _beforeSetPriority(tokenId, priorities);
        _activeResourcePriorities[tokenId] = priorities;

        emit ResourcePrioritySet(tokenId);
        _afterSetPriority(tokenId, priorities);
    }

<<<<<<< HEAD
    function _addResourceEntry(uint64 id, string memory metadataURI) internal {
        if (id == uint64(0)) revert RMRKIdZeroForbidden();
=======
    function _addResourceEntry(uint64 id, string memory metadataURI)
        internal
        virtual
    {
        if (id == uint64(0)) revert RMRKWriteToZero();
>>>>>>> 66a6ec4f
        if (bytes(_resources[id]).length > 0)
            revert RMRKResourceAlreadyExists();

        _beforeAddResource(id, metadataURI);
        _resources[id] = metadataURI;
        _allResources.push(id);

        emit ResourceSet(id);
        _afterAddResource(id, metadataURI);
    }

    function _addResourceToToken(
        uint256 tokenId,
        uint64 resourceId,
        uint64 overwrites
    ) internal virtual {
        if (_tokenResources[tokenId][resourceId])
            revert RMRKResourceAlreadyExists();

        if (bytes(_resources[resourceId]).length == 0)
            revert RMRKNoResourceMatchingId();

        if (_pendingResources[tokenId].length >= 128)
            revert RMRKMaxPendingResourcesReached();

        _beforeAddResourceToToken(tokenId, resourceId, overwrites);
        _tokenResources[tokenId][resourceId] = true;
        _pendingResources[tokenId].push(resourceId);

        if (overwrites != uint64(0)) {
            _resourceOverwrites[tokenId][resourceId] = overwrites;
            emit ResourceOverwriteProposed(tokenId, resourceId, overwrites);
        }

        emit ResourceAddedToToken(tokenId, resourceId);
        _afterAddResourceToToken(tokenId, resourceId, overwrites);
    }

    function _beforeAddResource(uint64 id, string memory metadataURI)
        internal
        virtual
    {}

    function _afterAddResource(uint64 id, string memory metadataURI)
        internal
        virtual
    {}

    function _beforeAddResourceToToken(
        uint256 tokenId,
        uint64 resourceId,
        uint64 overwrites
    ) internal virtual {}

    function _afterAddResourceToToken(
        uint256 tokenId,
        uint64 resourceId,
        uint64 overwrites
    ) internal virtual {}

    function _beforeRejectResource(
        uint256 tokenId,
        uint256 index,
        uint256 resourceId
    ) internal virtual {}

    function _afterRejectResource(
        uint256 tokenId,
        uint256 index,
        uint256 resourceId
    ) internal virtual {}

    function _beforeRejectAllResources(uint256 tokenId) internal virtual {}

    function _afterRejectAllResources(uint256 tokenId) internal virtual {}

    function _beforeSetPriority(uint256 tokenId, uint16[] memory priorities)
        internal
        virtual
    {}

    function _afterSetPriority(uint256 tokenId, uint16[] memory priorities)
        internal
        virtual
    {}
}<|MERGE_RESOLUTION|>--- conflicted
+++ resolved
@@ -238,16 +238,11 @@
         _afterSetPriority(tokenId, priorities);
     }
 
-<<<<<<< HEAD
-    function _addResourceEntry(uint64 id, string memory metadataURI) internal {
-        if (id == uint64(0)) revert RMRKIdZeroForbidden();
-=======
     function _addResourceEntry(uint64 id, string memory metadataURI)
         internal
         virtual
     {
         if (id == uint64(0)) revert RMRKWriteToZero();
->>>>>>> 66a6ec4f
         if (bytes(_resources[id]).length > 0)
             revert RMRKResourceAlreadyExists();
 
