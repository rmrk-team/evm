// SPDX-License-Identifier: Apache-2.0

//Generally all interactions should propagate downstream

/*
* RMRK Equippables accessory contract, responsible for state storage and management of equippable items.
*/

pragma solidity ^0.8.15;

import "./abstracts/MultiResourceAbstract.sol";
import "./interfaces/IRMRKBaseStorage.sol";
import "./interfaces/IRMRKEquippable.sol";
import "./interfaces/IRMRKNesting.sol";
import "./interfaces/IRMRKNestingWithEquippable.sol";
import "./library/RMRKLib.sol";
import "@openzeppelin/contracts/utils/Strings.sol";
import "@openzeppelin/contracts/utils/introspection/IERC165.sol";
// import "hardhat/console.sol";

error ERC721NotApprovedOrOwner();
error RMRKAlreadyEquipped();
error RMRKBadLength();
error RMRKBaseRequiredForParts();
error RMRKCallerCannotChangeEquipStatus();
error RMRKEquippableBasePartNotEquippable();
error RMRKEquippableEquipNotAllowedByBase();
error RMRKNotComposableResource();
error RMRKNotEquipped();
error RMRKSlotAlreadyUsed();
error RMRKTokenDoesNotHaveActiveResource();
error RMRKNotNesting();

contract RMRKEquippable is IRMRKEquippable, MultiResourceAbstract {

    using RMRKLib for uint64[];
    using RMRKLib for uint128[];
    using Strings for uint256;

    struct Equipment {
        uint64 resourceId;
        uint64 childResourceId;
        uint childTokenId;
        address childAddress;
    }

    struct ExtendedResource { // Used for input/output only
        uint64 id; // ID of this resource
        uint64 equippableRefId;
        address baseAddress;
        string metadataURI;
        uint128[] custom; //Custom data
    }

    struct FixedPart {
        uint64 partId;
        uint8 z; //1 byte
        string metadataURI; //n bytes 32+
    }

    struct SlotPart {
        uint64 partId;
        uint64 childResourceId;
        uint8 z; //1 byte
        uint childTokenId;
        address childAddress;
        string metadataURI; //n bytes 32+
    }

    constructor(address nestingAddress) {
        _setNestingAddress(nestingAddress);
    }

    address private _nestingAddress;

    //mapping of uint64 Ids to resource object
    mapping(uint64 => address) private _baseAddresses;
    mapping(uint64 => uint64) private _equippableRefIds;

    //Mapping of resourceId to all base parts (slot and fixed) applicable to this resource. Check cost of adding these to resource struct.
    mapping(uint64 => uint64[]) private _fixedPartIds;
    mapping(uint64 => uint64[]) private _slotPartIds;

    //mapping of token id to base address to slot part Id to equipped information.
    mapping(uint => mapping(address => mapping(uint64 => Equipment))) private _equipments;

    //mapping of token id to whether it is equipped into the parent
    mapping(uint => bool) private _isEquipped;


    //Mapping of refId to parent contract address and valid slotId
    mapping(uint64 => mapping(address => uint64)) private _validParentSlots;

    function _ownerOf(uint tokenId) internal view returns(address) {
        return IRMRKNesting(_nestingAddress).ownerOf(tokenId);
    }

    function _onlyOwnerOrApproved(uint tokenId) internal view {
        if (!IRMRKNestingWithEquippable(_nestingAddress).isApprovedOrOwner(_msgSender(), tokenId))
            revert ERC721NotApprovedOrOwner();
    }

<<<<<<< HEAD
    modifier onlyOwnerOrApproved(uint256 tokenId) {
        _onlyOwnerOrApproved(tokenId);
        _;
    }

    function _isApprovedForResourcesOrOwner(address user, uint256 tokenId) internal view virtual returns (bool) {
        address owner = _ownerOf(tokenId);
        return (user == owner || isApprovedForAllForResources(owner, user) || getApprovedForResources(tokenId) == user);
    }

    function _onlyApprovedForResourcesOrOwner(uint256 tokenId) private view {
        if(!_isApprovedForResourcesOrOwner(_msgSender(), tokenId))
            revert RMRKNotApprovedForResourcesOrOwner();
    }

    modifier onlyApprovedForResourcesOrOwner(uint256 tokenId) {
        _onlyApprovedForResourcesOrOwner(tokenId);
=======
    function _onlyNesting() internal view {
        if(_msgSender() != _nestingAddress) revert RMRKNotNesting();
    }

    modifier onlyTokenOwner(uint256 tokenId) {
        _onlyTokenOwner(tokenId);
>>>>>>> c9010ba6
        _;
    }

    modifier onlyNesting() {
        _onlyNesting();
        _;
    }

    function _setNestingAddress(address nestingAddress) internal {
        _nestingAddress = nestingAddress;
    }

    function getNestingAddress() external view returns(address) {
        return _nestingAddress;
    }

    function supportsInterface(bytes4 interfaceId) public virtual view returns (bool) {
        return (
            interfaceId == type(IRMRKEquippable).interfaceId ||
            interfaceId == type(IERC165).interfaceId
        );
    }

    function equip(
        uint256 tokenId,
        uint64 resourceId,
        uint64 slotPartId,
        uint256 childIndex,
        uint64 childResourceId
    ) external onlyOwnerOrApproved(tokenId) {
        _equip(tokenId, resourceId, slotPartId, childIndex, childResourceId);
    }

    function _equip(
        uint256 tokenId,
        uint64 resourceId,
        uint64 slotPartId,
        uint256 childIndex,
        uint64 childResourceId
    ) private {
        if (_equipments[tokenId][_baseAddresses[resourceId]][slotPartId].childAddress != address(0))
            revert RMRKSlotAlreadyUsed();

        IRMRKNesting.Child memory child = IRMRKNesting(_nestingAddress).childOf(tokenId, childIndex);
        address childEquipable = IRMRKNestingWithEquippable(child.contractAddress).getEquippablesAddress();

        // Check from child persective
        if(!validateChildEquip(childEquipable, childResourceId, slotPartId))
            revert RMRKEquippableBasePartNotEquippable();

        // Check from base perspective
        if(!_validateBaseEquip(_baseAddresses[resourceId], childEquipable, slotPartId))
            revert RMRKEquippableEquipNotAllowedByBase();

        Equipment memory newEquip = Equipment({
            resourceId: resourceId,
            childResourceId: childResourceId,
            childTokenId: child.tokenId,
            childAddress: childEquipable
        });

        _equipments[tokenId][_baseAddresses[resourceId]][slotPartId] = newEquip;
        IRMRKEquippable(childEquipable).markEquipped(child.tokenId, childResourceId, true);
    }

    function unequip(
        uint256 tokenId,
        uint64 resourceId,
        uint64 slotPartId
    ) external onlyOwnerOrApproved(tokenId) {
        _unequip(tokenId, resourceId, slotPartId);
    }

    function _unequip(
        uint256 tokenId,
        uint64 resourceId,
        uint64 slotPartId
    ) private {
        address targetBaseAddress = _baseAddresses[resourceId];
        Equipment memory equipment = _equipments[tokenId][targetBaseAddress][slotPartId];
        if (equipment.childAddress == address(0))
            revert RMRKNotEquipped();
        delete _equipments[tokenId][targetBaseAddress][slotPartId];

        IRMRKEquippable(equipment.childAddress).markEquipped(equipment.childTokenId, equipment.childResourceId, false);
    }

    function replaceEquipment(
        uint256 tokenId,
        uint64 resourceId,
        uint64 slotPartId,
        uint256 childIndex,
        uint64 childResourceId
    ) external onlyOwnerOrApproved(tokenId) {
        _unequip(tokenId, resourceId, slotPartId);
        _equip(tokenId, resourceId, slotPartId, childIndex, childResourceId);
    }

    function markEquipped(uint tokenId, uint64 resourceId, bool equipped) external {
        if (getCallerEquippableSlot(resourceId) == uint64(0))
            revert RMRKCallerCannotChangeEquipStatus();
        if (_isEquipped[tokenId] && equipped)
            revert RMRKAlreadyEquipped();
        if(!_isEquipped[tokenId] && !equipped)
            revert RMRKNotEquipped();
        _isEquipped[tokenId] = equipped;
    }

    function isEquipped(uint tokenId) external view returns(bool) {
        return _isEquipped[tokenId];
    }

    function getEquipped(
        uint64 tokenId,
        uint64 resourceId
    ) public view returns (
        uint64[] memory slotParts,
        Equipment[] memory childrenEquipped
    ) {
        address targetBaseAddress = _baseAddresses[resourceId];
        uint64[] memory slotPartIds = _slotPartIds[resourceId];

        // FIXME: Some children equipped might be empty. Should clarify this or implement in a different way
        slotParts = new uint64[](slotPartIds.length);
        childrenEquipped = new Equipment[](slotPartIds.length);

        uint256 len = slotPartIds.length;
        for (uint i; i<len;) {
            slotParts[i] = slotPartIds[i];
            Equipment memory equipment = _equipments[tokenId][targetBaseAddress][slotPartIds[i]];
            if (equipment.resourceId == resourceId) {
                childrenEquipped[i] = equipment;
            }
            unchecked {++i;}
        }
    }

    //Gate for equippable array in here by check of slotPartDefinition to slotPartId
    function composeEquippables(
        uint tokenId,
        uint64 resourceId
    ) public view returns (
        ExtendedResource memory resource,
        FixedPart[] memory fixedParts,
        SlotPart[] memory slotParts
    ) {
        resource = getExtendedResource(resourceId);

        // We make sure token has that resource. Alternative is to receive index but makes equipping more complex.
        (, bool found) = _activeResources[tokenId].indexOf(resourceId);
        if (!found)
            revert RMRKTokenDoesNotHaveActiveResource();

        address targetBaseAddress = _baseAddresses[resourceId];
        if (targetBaseAddress == address(0))
            revert RMRKNotComposableResource();

        // Fixed parts:
        uint64[] memory fixedPartIds = _fixedPartIds[resourceId];
        fixedParts = new FixedPart[](fixedPartIds.length);

        uint256 len = fixedPartIds.length;
        if (len > 0) {
            IRMRKBaseStorage.Part[] memory baseFixedParts = IRMRKBaseStorage(targetBaseAddress).getParts(fixedPartIds);
            for (uint i; i<len;) {
                fixedParts[i] = FixedPart({
                    partId: fixedPartIds[i],
                    z: baseFixedParts[i].z,
                    metadataURI: baseFixedParts[i].metadataURI
                });
                unchecked {++i;}
            }
        }

        // Slot parts:
        uint64[] memory slotPartIds = _slotPartIds[resourceId];
        slotParts = new SlotPart[](slotPartIds.length);
        len = slotPartIds.length;

        if (len > 0) {
            IRMRKBaseStorage.Part[] memory baseSlotParts = IRMRKBaseStorage(targetBaseAddress).getParts(slotPartIds);
            for (uint i; i<len;) {
                Equipment memory equipment = _equipments[tokenId][targetBaseAddress][slotPartIds[i]];
                if (equipment.resourceId == resourceId) {
                    slotParts[i] = SlotPart({
                        partId: slotPartIds[i],
                        childResourceId: equipment.childResourceId,
                        z: baseSlotParts[i].z,
                        childTokenId: equipment.childTokenId,
                        childAddress: equipment.childAddress,
                        metadataURI: baseSlotParts[i].metadataURI
                    });
                }
                else {
                    slotParts[i] = SlotPart({
                        partId: slotPartIds[i],
                        childResourceId: uint64(0),
                        z: baseSlotParts[i].z,
                        childTokenId: uint(0),
                        childAddress: address(0),
                        metadataURI: baseSlotParts[i].metadataURI
                    });
                }
                unchecked {++i;}
            }
        }
    }

    // --------------------- VALIDATION ---------------------

    // Declares that resources with this refId, are equippable into the parent address, on the partId slot
    function _setValidParentRefId(uint64 refId, address parentAddress, uint64 partId) internal {
        _validParentSlots[refId][parentAddress] = partId;
    }

    // Checks on the base contract that the child can go into the part id
    function _validateBaseEquip(address baseContract, address childContract, uint64 partId) private view returns (bool isEquippable) {
        isEquippable = IRMRKBaseStorage(baseContract).checkIsEquippable(partId, childContract);
    }

    //Checks if the resource for the child is intented to be equipped into the part slot
    function validateChildEquip(address childContract, uint64 childResourceId, uint64 slotPartId) public view returns (bool isEquippable) {
        // FIXME: Must also check the child is not already equipped
        isEquippable = IRMRKEquippable(childContract).getCallerEquippableSlot(childResourceId) == slotPartId;
    }

    //Return 0 means not equippable
    function getCallerEquippableSlot(uint64 resourceId) public view returns (uint64 equippableSlot) {
        uint64 refId = _equippableRefIds[resourceId];
        equippableSlot = _validParentSlots[refId][_msgSender()];
    }

    ////////////////////////////////////////
    //                RESOURCES
    ////////////////////////////////////////

    function acceptResource(
        uint256 tokenId,
        uint256 index
    ) external virtual onlyApprovedForResourcesOrOwner(tokenId) {
        _acceptResource(tokenId, index);
    }

    function rejectResource(
        uint256 tokenId,
        uint256 index
    ) external virtual onlyApprovedForResourcesOrOwner(tokenId) {
        _rejectResource(tokenId, index);
    }

    function rejectAllResources(
        uint256 tokenId
    ) external virtual onlyApprovedForResourcesOrOwner(tokenId) {
        _rejectAllResources(tokenId);
    }

    function setPriority(
        uint256 tokenId,
        uint16[] memory priorities
    ) external virtual onlyApprovedForResourcesOrOwner(tokenId) {
        _setPriority(tokenId, priorities);
    }

    ////////////////////////////////////////
    //       MANAGING EXTENDED RESOURCES
    ////////////////////////////////////////

    function _addResourceEntry(
        ExtendedResource memory resource,
        uint64[] memory fixedPartIds,
        uint64[] memory slotPartIds
    ) internal {
        if (resource.baseAddress == address(0) && (fixedPartIds.length > 0 || slotPartIds.length > 0))
            revert RMRKBaseRequiredForParts();

        _addResourceEntry(resource.id, resource.metadataURI, resource.custom);

        _baseAddresses[resource.id] = resource.baseAddress;
        _equippableRefIds[resource.id] = resource.equippableRefId;
        _fixedPartIds[resource.id] = fixedPartIds;
        _slotPartIds[resource.id] = slotPartIds;
    }

    function getExtendedResource(
        uint64 resourceId
    ) public view virtual returns (ExtendedResource memory)
    {
        Resource memory resource = _resources[resourceId];
        if(resource.id == uint64(0))
            revert RMRKNoResourceMatchingId();

        return ExtendedResource({
            id: resource.id,
            equippableRefId: _equippableRefIds[resource.id],
            baseAddress: _baseAddresses[resource.id],
            metadataURI: resource.metadataURI,
            custom: resource.custom
        });
    }

    function getExtendedResObjectByIndex(
        uint256 tokenId,
        uint256 index
    ) external view virtual returns(ExtendedResource memory) {
        uint64 resourceId = getActiveResources(tokenId)[index];
        return getExtendedResource(resourceId);
    }

    function getPendingExtendedResObjectByIndex(
        uint256 tokenId,
        uint256 index
    ) external view virtual returns(ExtendedResource memory) {
        uint64 resourceId = getPendingResources(tokenId)[index];
        return getExtendedResource(resourceId);
    }

    function getFullExtendedResources(
        uint256 tokenId
    ) external view virtual returns (ExtendedResource[] memory) {
        uint64[] memory resourceIds = _activeResources[tokenId];
        return _getExtendedResourcesById(resourceIds);
    }

    function getFullPendingExtendedResources(
        uint256 tokenId
    ) external view virtual returns (ExtendedResource[] memory) {
        uint64[] memory resourceIds = _pendingResources[tokenId];
        return _getExtendedResourcesById(resourceIds);
    }

    function _getExtendedResourcesById(
        uint64[] memory resourceIds
    ) internal view virtual returns (ExtendedResource[] memory) {
        uint256 len = resourceIds.length;
        ExtendedResource[] memory extendedResources = new ExtendedResource[](len);
        for (uint i; i<len;) {
            Resource memory resource = getResource(resourceIds[i]);
            extendedResources[i] = ExtendedResource({
                id: resource.id,
                equippableRefId: _equippableRefIds[resource.id],
                baseAddress: _baseAddresses[resource.id],
                metadataURI: resource.metadataURI,
                custom: resource.custom
            });
            unchecked {++i;}
        }

        return extendedResources;
    }

    // Approvals

    function approveForResources(address to, uint256 tokenId) external virtual {
        address owner = _ownerOf(tokenId);
        if(to == owner)
            revert RMRKApprovalForResourcesToCurrentOwner();

        if(_msgSender() != owner && !isApprovedForAllForResources(owner, _msgSender()))
            revert RMRKApproveForResourcesCallerIsNotOwnerNorApprovedForAll();
        _approveForResources(owner, to, tokenId);
    }

    function setApprovalForAllForResources(address operator, bool approved) external virtual {
        address owner = _msgSender();
        if(owner == operator)
            revert RMRKApproveForResourcesToCaller();
        _setApprovalForAllForResources(owner, operator, approved);
    }
}<|MERGE_RESOLUTION|>--- conflicted
+++ resolved
@@ -100,7 +100,6 @@
             revert ERC721NotApprovedOrOwner();
     }
 
-<<<<<<< HEAD
     modifier onlyOwnerOrApproved(uint256 tokenId) {
         _onlyOwnerOrApproved(tokenId);
         _;
@@ -118,15 +117,9 @@
 
     modifier onlyApprovedForResourcesOrOwner(uint256 tokenId) {
         _onlyApprovedForResourcesOrOwner(tokenId);
-=======
+
     function _onlyNesting() internal view {
         if(_msgSender() != _nestingAddress) revert RMRKNotNesting();
-    }
-
-    modifier onlyTokenOwner(uint256 tokenId) {
-        _onlyTokenOwner(tokenId);
->>>>>>> c9010ba6
-        _;
     }
 
     modifier onlyNesting() {
