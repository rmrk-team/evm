// SPDX-License-Identifier: Apache-2.0

//Generally all interactions should propagate downstream

pragma solidity ^0.8.9;

import "./abstracts/MultiResourceAbstractBase.sol";
import "./RMRKNesting.sol";
import "./interfaces/IRMRKEquippableResource.sol";
import "./interfaces/IRMRKBaseStorage.sol";
import "./library/RMRKLib.sol";
import "./library/MultiResourceLib.sol";
import "./utils/Address.sol";
import "./utils/Strings.sol";
import "./utils/Context.sol";
// import "hardhat/console.sol";

error RMRKEquippableBasePartNotEquippable();
error RMRKEquippableEquipNotAllowedByBase();

contract RMRKEquippable is RMRKNesting, IRMRKEquippableResource, MultiResourceAbstractBase {

    constructor(string memory _name, string memory _symbol)
    RMRKNesting(_name, _symbol)
    {

    }

    using MultiResourceLib for uint32[];
    using MultiResourceLib for uint64[];
    using Strings for uint256;

    //TODO: private setter/getters
    //TODO: Check to see is moving the array into Resource struct is cheaper

    //Mapping of resourceId to all base parts (slot and fixed) applicable to this resource. Check cost of adding these to resource struct.
    mapping(uint32 => uint32[]) public fixedPartIds;
    mapping(uint32 => uint32[]) public slotPartIds;

    //mapping of resourceId to slot to equipped children
    mapping(uint32 => mapping(uint32 => Equipment)) private equipped;

    //Mapping of equippableRefId to parent contract address uint32 slotId for equipping validation
    mapping(uint32 => mapping(address => uint32)) private validParentSlot;

    //TODO: Gate to owner of tokenId
    function equip(
        uint256 tokenId,
        uint32 targetResourceId,
        uint256 slotPartIndex,
        uint256 childIndex,
        uint256 childResourceIndex
    ) public {
        Resource storage targetResource = _resources[targetResourceId];
        Child memory child = childrenOf(tokenId)[childIndex];

        Resource memory childResource = IRMRKEquippableResource(child.contractAddress).getResObjectByIndex(childIndex, childResourceIndex);

        if(!validateChildEquip(child.contractAddress, targetResourceId))
            revert RMRKEquippableBasePartNotEquippable();

        if(!validateBaseEquip(childResource.baseAddress, childResource.slotId))
            revert RMRKEquippableEquipNotAllowedByBase();

        Equipment memory newEquip = Equipment({
            tokenId: child.tokenId,
            contractAddress: child.contractAddress,
            childResourceId: childResource.id
        });

        uint32 slotPartId = slotPartIds[targetResourceId][slotPartIndex];
        equipped[targetResourceId][slotPartId] = newEquip;
    }

    //TODO: Gate to owner of tokenId
    function unequip(
        uint256 tokenId,
        uint32 targetResourceId,
        uint32 slotPartId
    ) public {
        delete equipped[targetResourceId][slotPartId];
    }

    //Gate to owner of tokenId
    function replaceEquipment(
        uint256 tokenId,
        uint32 targetResourceId,
        uint256 slotPartIndex,
        uint256 childIndex,
        uint256 childResourceIndex
    ) public {

    }

    //TODO: gate to admin
    //TODO: Migrate to custom error
    function setEquippableRefIds(uint32 equippableRefId, address[] memory equippableAddress, uint32[] memory partId) public {
        uint256 len = partId.length;
        require(len == equippableAddress.length, "Bad length");
        for(uint i; i<len;) {
          _setEquippableRefId(equippableRefId, equippableAddress[i], partId[i]);
          unchecked {++i;}
        }
    }

    //TODO: gate to admin
    function setEquippableRefId(uint32 equippableRefId, address equippableAddress, uint32 partId) public {
        _setEquippableRefId(equippableRefId, equippableAddress, partId);
    }



    function _setEquippableRefId(uint32 equippableRefId, address equippableAddress, uint32 partId) internal {
        validParentSlot[equippableRefId][equippableAddress] = partId;
    }

    // THIS CALL IS EASILY BYPASSED BY ANY GIVEN IMPLEMENTER. For obvious reasons, this function is
    // included to encourage good-faith adherence to a standard, but in no way should be considered
    // a secure feature from the perspective of a Base deployer.
    function validateBaseEquip(address baseContract, uint32 partId) private view returns (bool isEquippable) {
        isEquippable = IRMRKBaseStorage(baseContract).checkIsEquippable(partId, address(this));
    }

    //Return 0 means not equippable
    function validateChildEquip(address childContract, uint32 childResourceId) public view returns (bool isEquippable) {
        isEquippable = IRMRKEquippableResource(childContract).getCallerEquippableSlot(childResourceId) > uint32(0);
    }

    //Return 0 means not equippable
    function getCallerEquippableSlot(uint32 resourceId) public view returns (uint32 equippableSlot) {
        uint32 resourceRefId = _resources[resourceId].equippableRefId;
        equippableSlot = validParentSlot[resourceRefId][msg.sender];
    }

    function getEquipped(uint32 targetResourceId) public view returns (uint32[] memory slotsEquipped, Equipment[] memory childrenEquipped) {
        uint32[] memory slotPartIds_ = slotPartIds[targetResourceId];
        uint256 len = slotPartIds_.length;
        for (uint i; i<len;) {
          Equipment memory childEquipped = equipped[targetResourceId][slotPartIds_[i]];
          if (childEquipped.tokenId != uint256(0)) {
              uint256 childrenEquippedLen = childrenEquipped.length;
              childrenEquipped[childrenEquippedLen] = childEquipped;
              slotsEquipped[childrenEquippedLen] = slotPartIds_[i];
          }
          unchecked {++i;}
        }
    }

    //Gate for equippable array in here by check of slotPartDefinition to slotPartId
    function composeEquippables(uint256 tokenId, uint32 targetResourceId) public view returns (uint32[] memory basePartIds) {
        //get Resource of target token
        /* Resource storage targetResource = _resources[targetResourceId];

        //get fixed part length -- always 16 by default
        //Check gas efficiency of scoping like this
        //fixed IDs
        {
          uint256 len = fixedPartIds[targetResourceId].length;
          uint256 basePartIdsLen = basePartIds.length;
          for (uint i; i<fixedLen;) {
              uint32 partId = fixedPartIds[targetResourceId][i];
              if (partId != uint32(0)) {
                  basePartIds[basePartIdsLen] = partId;
                  unchecked {++basePartIdsLen;}
              }
              unchecked {++i;}
          }
        }
        //Slot IDs
        {
          uint256 len = slotPartIds[targetResourceId].length;
          uint256 basePartIdsLen = basePartIds.length;
          for (uint i; i<slotLen;) {
              uint32 partId = fixedPartIds[targetResourceId][i];
              if (partId != uint32(0)) {
                  basePartIds[basePartIdsLen] = partId;
                  unchecked {++basePartIdsLen;}
              }
              unchecked {++i;}
          }
        } */
        /* //Recurse
        Equipment[16] memory equippedChildren = getEquipped(targetResourceId);
        uint256 equippedLen = equippedChildren.length;

        //Get tokenID and resourceID of equipped child
        for (uint i; i<equippedLen;) {
            // Check gas of caching the equippedChildren iterator
            Equipment memory equipped = equippedChildren[i];
            uint256 childId = equipped.childId;
            uint32 childResourceId = equipped.childResourceId;
            Resource memory childRes = IRMRKEquippableResource(
                targetResource.equippedChildren[i].contractAddress
                ).getResource(
                    targetResource.slotPartDefinitions[i]
                    );

            unchecked {++i;}
        } */

    }

    /* function _returnTreeFixedSlots(uint256 equippedLen) internal view returns(uint32[] memory basePartIds) {
        uint32[] memory internalBaseParts = _returnTreeFixedSlots();
        uint256 len = internalBaseParts.length;
        for(uint i; i<len;) {
            basePartIds
            unchecked{++i;}
        }

    } */

    //Rewrite in assembly if time
    /* function returnMinPos(uint256[] memory array) public view returns(uint256 pos) {

      assembly {

      }

    } */

    function returnMinPos(uint256[] memory array) public pure returns(uint256 pos) {
      uint256 min = array[0];
      uint256 len = array.length;
      for(uint256 i=1; i<len;) {
        if(min > array[i]) {
          min = array[i];
          pos = i;
        }
        unchecked {++i;}
      }
    }

    //mapping of uint32 Ids to resource object
    mapping(uint32 => Resource) private _resources;

    function getResource(
        uint32 resourceId
    ) public view virtual returns (Resource memory)
    {
        Resource memory resource = _resources[resourceId];
<<<<<<< HEAD
        if(resource.id == bytes8(0))
            revert RMRKNoResourceMatchingId();
=======
        if(resource.id == uint32(0)) revert RMRKNoResourceMatchingId();
>>>>>>> bede5503
        return resource;
    }

    function tokenURI(
        uint256 tokenId
    ) public view override(NestingAbstract, IRMRKMultiResourceBase, MultiResourceAbstractBase) virtual returns (string memory) {
        return _tokenURIAtIndex(tokenId, 0);
    }

    function _tokenURIAtIndex(
        uint256 tokenId,
        uint256 index
    ) internal override view returns (string memory) {
        if (_activeResources[tokenId].length > index)  {
            uint32 activeResId = _activeResources[tokenId][index];
            string memory URI;
            Resource memory _activeRes = getResource(activeResId);
            if (!_tokenEnumeratedResource[activeResId]) {
                URI = _activeRes.metadataURI;
            }
            else {
                string memory baseURI = _activeRes.metadataURI;
                URI = bytes(baseURI).length > 0 ?
                    string(abi.encodePacked(baseURI, tokenId.toString())) : "";
            }
            return URI;
        }
        else {
            return _fallbackURI;
        }
    }

    // To be implemented with custom guards
    // TODO make take a resource struct and additional params for mappings

    function _addResourceEntry(
        Resource memory resource,
        uint32[] memory fixedPartIds,
        uint32[] memory slotPartIds
    ) internal {
<<<<<<< HEAD
        bytes8 id = resource.id;
        if(id == bytes8(0))
            revert RMRKWriteToZero();
        if(_resources[id].id != bytes8(0))
            revert RMRKResourceAlreadyExists();
=======
        uint32 id = resource.id;
        if(id == uint32(0)) revert RMRKWriteToZero();
        if(_resources[id].id != uint32(0)) revert RMRKResourceAlreadyExists();
>>>>>>> bede5503

        _resources[id] = resource;

        _allResources.push(id);

        emit ResourceSet(id);
    }

    function _addCustomDataToResource(
        uint32 resourceId,
        uint64 customResourceId
    ) internal {
        _resources[resourceId].custom.push(customResourceId);
        emit ResourceCustomDataAdded(resourceId, customResourceId);
    }

    function _removeCustomDataFromResource(
        uint32 resourceId,
        uint256 index
    ) internal {
        uint64 customResourceId = _resources[resourceId].custom[index];
        _resources[resourceId].custom.removeItemByIndex(index);
        emit ResourceCustomDataRemoved(resourceId, customResourceId);
    }

    //For equipped storage array
    function removeEquipmentByIndex(Equipment[] storage array, uint256 index) internal {
        //Check to see if this is already gated by require in all calls
        require(index < array.length);
        array[index] = array[array.length-1];
        array.pop();
    }

    function _addResourceToToken(
        uint256 tokenId,
        uint32 resourceId,
        uint32 overwrites
    ) internal {
        if(_tokenResources[tokenId][resourceId]) revert MultiResourceAlreadyExists();

        if( getResource(resourceId).id == uint32(0)) revert MultiResourceResourceNotFoundInStorage();

        if(_pendingResources[tokenId].length >= 128) revert MultiResourceMaxPendingResourcesReached();

        _tokenResources[tokenId][resourceId] = true;

        _pendingResources[tokenId].push(resourceId);

        if (overwrites != uint32(0)) {
            _resourceOverwrites[tokenId][resourceId] = overwrites;
            emit ResourceOverwriteProposed(tokenId, resourceId, overwrites);
        }

        emit ResourceAddedToToken(tokenId, resourceId);
    }

    // Utilities

    function getResObjectByIndex(
        uint256 tokenId,
        uint256 index
    ) public view virtual returns(Resource memory) {
        uint32 resourceId = getActiveResources(tokenId)[index];
        return getResource(resourceId);
    }

    function getPendingResObjectByIndex(
        uint256 tokenId,
        uint256 index
    ) public view virtual returns(Resource memory) {
        uint32 resourceId = getPendingResources(tokenId)[index];
        return getResource(resourceId);
    }

    function getFullResources(
        uint256 tokenId
    ) public view virtual returns (Resource[] memory) {
        uint32[] memory activeResources = _activeResources[tokenId];
        uint256 len = activeResources.length;
        Resource[] memory resources = new Resource[](len);
        for (uint i; i<len;) {
            resources[i] = getResource(activeResources[i]);
            unchecked {++i;}
        }
        return resources;
    }

    function getFullPendingResources(
        uint256 tokenId
    ) public view virtual returns (Resource[] memory) {
        uint32[] memory pendingResources = _pendingResources[tokenId];
        uint256 len = pendingResources.length;
        Resource[] memory resources = new Resource[](len);
        for (uint i; i<len;) {
            resources[i] = getResource(pendingResources[i]);
            unchecked {++i;}
        }
        return resources;
    }

    function acceptResource(uint256 tokenId, uint256 index) external virtual {
        if(_msgSender() != ownerOf(tokenId)) revert MultiResourceNotOwner();
        _acceptResource(tokenId, index);
    }

    function rejectResource(uint256 tokenId, uint256 index) external virtual {
        if(_msgSender() != ownerOf(tokenId)) revert MultiResourceNotOwner();
        _rejectResource(tokenId, index);
    }

    function rejectAllResources(uint256 tokenId) external virtual {
        if(_msgSender() != ownerOf(tokenId)) revert MultiResourceNotOwner();
        _rejectAllResources(tokenId);
    }

    function setPriority(
        uint256 tokenId,
        uint16[] memory priorities
    ) external virtual {
        if(_msgSender() != ownerOf(tokenId)) revert MultiResourceNotOwner();
        _setPriority(tokenId, priorities);
    }

}<|MERGE_RESOLUTION|>--- conflicted
+++ resolved
@@ -239,12 +239,8 @@
     ) public view virtual returns (Resource memory)
     {
         Resource memory resource = _resources[resourceId];
-<<<<<<< HEAD
-        if(resource.id == bytes8(0))
+        if(resource.id == uint32(0))
             revert RMRKNoResourceMatchingId();
-=======
-        if(resource.id == uint32(0)) revert RMRKNoResourceMatchingId();
->>>>>>> bede5503
         return resource;
     }
 
@@ -285,17 +281,11 @@
         uint32[] memory fixedPartIds,
         uint32[] memory slotPartIds
     ) internal {
-<<<<<<< HEAD
-        bytes8 id = resource.id;
+        uint32 id = resource.id;
         if(id == bytes8(0))
             revert RMRKWriteToZero();
-        if(_resources[id].id != bytes8(0))
+        if(_resources[id].id != uint32(0))
             revert RMRKResourceAlreadyExists();
-=======
-        uint32 id = resource.id;
-        if(id == uint32(0)) revert RMRKWriteToZero();
-        if(_resources[id].id != uint32(0)) revert RMRKResourceAlreadyExists();
->>>>>>> bede5503
 
         _resources[id] = resource;
 
