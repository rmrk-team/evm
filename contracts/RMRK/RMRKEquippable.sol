// SPDX-License-Identifier: Apache-2.0

//Generally all interactions should propagate downstream

pragma solidity ^0.8.9;

import "./abstracts/MultiResourceAbstractBase.sol";
import "./RMRKNesting.sol";
import "./interfaces/IRMRKEquippableResource.sol";
import "./interfaces/IRMRKBaseStorage.sol";
import "./library/RMRKLib.sol";
import "@openzeppelin/contracts/utils/Address.sol";
import "@openzeppelin/contracts/utils/Strings.sol";
import "@openzeppelin/contracts/utils/Context.sol";
// import "hardhat/console.sol";

error BadLength();
error RMRKEquippableBasePartNotEquippable();
error RMRKEquippableEquipNotAllowedByBase();

contract RMRKEquippable is RMRKNesting, IRMRKEquippableResource, MultiResourceAbstractBase {

    constructor(string memory _name, string memory _symbol)
    RMRKNesting(_name, _symbol)
    {

    }

    using RMRKLib for uint64[];
    using RMRKLib for uint128[];
    using Strings for uint256;

    //TODO: private setter/getters
    //TODO: Check to see is moving the array into Resource struct is cheaper

    //Mapping of resourceId to all base parts (slot and fixed) applicable to this resource. Check cost of adding these to resource struct.
    mapping(uint64 => uint64[]) public fixedPartIds;
    mapping(uint64 => uint64[]) public slotPartIds;

    //mapping of resourceId to slot to equipped children
    mapping(uint64 => mapping(uint64 => Equipment)) private equipped;

    // FIXME: name equippableRefId to equippableParentRefId
    //Mapping of equippableRefId to parent contract address uint64 slotId for equipping validation
    mapping(uint64 => mapping(address => uint64)) private validParentSlot;

    //TODO: Gate to owner of tokenId
    function equip(
        uint256 tokenId,
        uint64 targetResourceId,
        uint256 slotPartIndex,
        uint256 childIndex,
        uint256 childResourceIndex
    ) public {
        Resource storage targetResource = _resources[targetResourceId];
        Child memory child = childrenOf(tokenId)[childIndex];

        Resource memory childResource = IRMRKEquippableResource(child.contractAddress).getResObjectByIndex(childIndex, childResourceIndex);

        if(!validateChildEquip(child.contractAddress, targetResourceId))
            revert RMRKEquippableBasePartNotEquippable();

        if(!validateBaseEquip(childResource.baseAddress, childResource.slotId))
            revert RMRKEquippableEquipNotAllowedByBase();

        Equipment memory newEquip = Equipment({
            tokenId: child.tokenId,
            contractAddress: child.contractAddress,
            childResourceId: childResource.id
        });

        uint64 slotPartId = slotPartIds[targetResourceId][slotPartIndex];
        equipped[targetResourceId][slotPartId] = newEquip;
    }

    //TODO: Gate to owner of tokenId
    function unequip(
        uint256 tokenId,
        uint64 targetResourceId,
        uint64 slotPartId
    ) public {
        delete equipped[targetResourceId][slotPartId];
    }

    //Gate to owner of tokenId
    function replaceEquipment(
        uint256 tokenId,
        uint64 targetResourceId,
        uint256 slotPartIndex,
        uint256 childIndex,
        uint256 childResourceIndex
    ) public {

    }

    //TODO: gate to admin
<<<<<<< HEAD
    function setEquippableRefIds(uint32 equippableRefId, address[] memory equippableAddress, uint32[] memory partId) public {
=======
    //TODO: Migrate to custom error
    function setEquippableRefIds(uint64 equippableRefId, address[] memory equippableAddress, uint64[] memory partId) public {
>>>>>>> a96a76e6
        uint256 len = partId.length;
        if(len != equippableAddress.length)
            revert BadLength();
        for(uint i; i<len;) {
          _setEquippableRefId(equippableRefId, equippableAddress[i], partId[i]);
          unchecked {++i;}
        }
    }

    //TODO: gate to admin
    function setEquippableRefId(uint64 equippableRefId, address equippableAddress, uint64 partId) public {
        _setEquippableRefId(equippableRefId, equippableAddress, partId);
    }



    function _setEquippableRefId(uint64 equippableRefId, address equippableAddress, uint64 partId) internal {
        validParentSlot[equippableRefId][equippableAddress] = partId;
    }

    // THIS CALL IS EASILY BYPASSED BY ANY GIVEN IMPLEMENTER. For obvious reasons, this function is
    // included to encourage good-faith adherence to a standard, but in no way should be considered
    // a secure feature from the perspective of a Base deployer.
    function validateBaseEquip(address baseContract, uint64 partId) private view returns (bool isEquippable) {
        isEquippable = IRMRKBaseStorage(baseContract).checkIsEquippable(partId, address(this));
    }

    //Return 0 means not equippable
    function validateChildEquip(address childContract, uint64 childResourceId) public view returns (bool isEquippable) {
        isEquippable = IRMRKEquippableResource(childContract).getCallerEquippableSlot(childResourceId) > uint64(0);
    }

    //Return 0 means not equippable
    function getCallerEquippableSlot(uint64 resourceId) public view returns (uint64 equippableSlot) {
        uint64 resourceRefId = _resources[resourceId].equippableRefId;
        equippableSlot = validParentSlot[resourceRefId][msg.sender];
    }

    function getEquipped(uint64 targetResourceId) public view returns (uint64[] memory slotsEquipped, Equipment[] memory childrenEquipped) {
        uint64[] memory slotPartIds_ = slotPartIds[targetResourceId];
        uint256 len = slotPartIds_.length;
        for (uint i; i<len;) {
          Equipment memory childEquipped = equipped[targetResourceId][slotPartIds_[i]];
          if (childEquipped.tokenId != uint256(0)) {
              uint256 childrenEquippedLen = childrenEquipped.length;
              childrenEquipped[childrenEquippedLen] = childEquipped;
              slotsEquipped[childrenEquippedLen] = slotPartIds_[i];
          }
          unchecked {++i;}
        }
    }

    //Gate for equippable array in here by check of slotPartDefinition to slotPartId
    function composeEquippables(uint256 tokenId, uint64 targetResourceId) public view returns (uint64[] memory basePartIds) {
        //get Resource of target token
        /* Resource storage targetResource = _resources[targetResourceId];

        //get fixed part length -- always 16 by default
        //Check gas efficiency of scoping like this
        //fixed IDs
        {
          uint256 len = fixedPartIds[targetResourceId].length;
          uint256 basePartIdsLen = basePartIds.length;
          for (uint i; i<fixedLen;) {
              uint64 partId = fixedPartIds[targetResourceId][i];
              if (partId != uint64(0)) {
                  basePartIds[basePartIdsLen] = partId;
                  unchecked {++basePartIdsLen;}
              }
              unchecked {++i;}
          }
        }
        //Slot IDs
        {
          uint256 len = slotPartIds[targetResourceId].length;
          uint256 basePartIdsLen = basePartIds.length;
          for (uint i; i<slotLen;) {
              uint64 partId = fixedPartIds[targetResourceId][i];
              if (partId != uint64(0)) {
                  basePartIds[basePartIdsLen] = partId;
                  unchecked {++basePartIdsLen;}
              }
              unchecked {++i;}
          }
        } */
        /* //Recurse
        Equipment[16] memory equippedChildren = getEquipped(targetResourceId);
        uint256 equippedLen = equippedChildren.length;

        //Get tokenID and resourceID of equipped child
        for (uint i; i<equippedLen;) {
            // Check gas of caching the equippedChildren iterator
            Equipment memory equipped = equippedChildren[i];
            uint256 childId = equipped.childId;
            uint64 childResourceId = equipped.childResourceId;
            Resource memory childRes = IRMRKEquippableResource(
                targetResource.equippedChildren[i].contractAddress
                ).getResource(
                    targetResource.slotPartDefinitions[i]
                    );

            unchecked {++i;}
        } */

    }

    /* function _returnTreeFixedSlots(uint256 equippedLen) internal view returns(uint64[] memory basePartIds) {
        uint64[] memory internalBaseParts = _returnTreeFixedSlots();
        uint256 len = internalBaseParts.length;
        for(uint i; i<len;) {
            basePartIds
            unchecked{++i;}
        }

    } */

    //Rewrite in assembly if time
    /* function returnMinPos(uint256[] memory array) public view returns(uint256 pos) {

      assembly {

      }

    } */

    function returnMinPos(uint256[] memory array) public pure returns(uint256 pos) {
      uint256 min = array[0];
      uint256 len = array.length;
      for(uint256 i=1; i<len;) {
        if(min > array[i]) {
          min = array[i];
          pos = i;
        }
        unchecked {++i;}
      }
    }

    //mapping of uint64 Ids to resource object
    mapping(uint64 => Resource) private _resources;

    function getResource(
        uint64 resourceId
    ) public view virtual returns (Resource memory)
    {
        Resource memory resource = _resources[resourceId];
        if(resource.id == uint64(0))
            revert RMRKNoResourceMatchingId();
        return resource;
    }

    function tokenURI(
        uint256 tokenId
    ) public view override(NestingAbstract, IRMRKMultiResourceBase, MultiResourceAbstractBase) virtual returns (string memory) {
        return _tokenURIAtIndex(tokenId, 0);
    }

    function _tokenURIAtIndex(
        uint256 tokenId,
        uint256 index
    ) internal override view returns (string memory) {
        if (_activeResources[tokenId].length > index)  {
            uint64 activeResId = _activeResources[tokenId][index];
            string memory URI;
            Resource memory _activeRes = getResource(activeResId);
            if (!_tokenEnumeratedResource[activeResId]) {
                URI = _activeRes.metadataURI;
            }
            else {
                string memory baseURI = _activeRes.metadataURI;
                URI = bytes(baseURI).length > 0 ?
                    string(abi.encodePacked(baseURI, tokenId.toString())) : "";
            }
            return URI;
        }
        else {
            return _fallbackURI;
        }
    }

    // To be implemented with custom guards
    // TODO make take a resource struct and additional params for mappings

    function _addResourceEntry(
        Resource memory resource,
        uint64[] memory fixedPartIds,
        uint64[] memory slotPartIds
    ) internal {
        uint64 id = resource.id;
        if(id == uint64(0))
            revert RMRKWriteToZero();
        if(_resources[id].id != uint64(0))
            revert RMRKResourceAlreadyExists();

        _resources[id] = resource;

        _allResources.push(id);

        emit ResourceSet(id);
    }

    function _addCustomDataToResource(
        uint64 resourceId,
        uint128 customResourceId
    ) internal {
        _resources[resourceId].custom.push(customResourceId);
        emit ResourceCustomDataAdded(resourceId, customResourceId);
    }

    function _removeCustomDataFromResource(
        uint64 resourceId,
        uint256 index
    ) internal {
        uint128 customResourceId = _resources[resourceId].custom[index];
        _resources[resourceId].custom.removeItemByIndex(index);
        emit ResourceCustomDataRemoved(resourceId, customResourceId);
    }

    //For equipped storage array
    function removeEquipmentByIndex(Equipment[] storage array, uint256 index) internal {
        //Check to see if this is already gated by require in all calls
        require(index < array.length);
        array[index] = array[array.length-1];
        array.pop();
    }

    function _addResourceToToken(
        uint256 tokenId,
        uint64 resourceId,
        uint64 overwrites
    ) internal {
        if(_tokenResources[tokenId][resourceId]) revert MultiResourceAlreadyExists();

        if( getResource(resourceId).id == uint64(0)) revert MultiResourceResourceNotFoundInStorage();

        if(_pendingResources[tokenId].length >= 128) revert MultiResourceMaxPendingResourcesReached();

        _tokenResources[tokenId][resourceId] = true;

        _pendingResources[tokenId].push(resourceId);

        if (overwrites != uint64(0)) {
            _resourceOverwrites[tokenId][resourceId] = overwrites;
            emit ResourceOverwriteProposed(tokenId, resourceId, overwrites);
        }

        emit ResourceAddedToToken(tokenId, resourceId);
    }

    // Utilities

    function getResObjectByIndex(
        uint256 tokenId,
        uint256 index
    ) public view virtual returns(Resource memory) {
        uint64 resourceId = getActiveResources(tokenId)[index];
        return getResource(resourceId);
    }

    function getPendingResObjectByIndex(
        uint256 tokenId,
        uint256 index
    ) public view virtual returns(Resource memory) {
        uint64 resourceId = getPendingResources(tokenId)[index];
        return getResource(resourceId);
    }

    function getFullResources(
        uint256 tokenId
    ) public view virtual returns (Resource[] memory) {
        uint64[] memory activeResources = _activeResources[tokenId];
        uint256 len = activeResources.length;
        Resource[] memory resources = new Resource[](len);
        for (uint i; i<len;) {
            resources[i] = getResource(activeResources[i]);
            unchecked {++i;}
        }
        return resources;
    }

    function getFullPendingResources(
        uint256 tokenId
    ) public view virtual returns (Resource[] memory) {
        uint64[] memory pendingResources = _pendingResources[tokenId];
        uint256 len = pendingResources.length;
        Resource[] memory resources = new Resource[](len);
        for (uint i; i<len;) {
            resources[i] = getResource(pendingResources[i]);
            unchecked {++i;}
        }
        return resources;
    }

    function acceptResource(uint256 tokenId, uint256 index) external virtual {
        if(_msgSender() != ownerOf(tokenId)) revert MultiResourceNotOwner();
        _acceptResource(tokenId, index);
    }

    function rejectResource(uint256 tokenId, uint256 index) external virtual {
        if(_msgSender() != ownerOf(tokenId)) revert MultiResourceNotOwner();
        _rejectResource(tokenId, index);
    }

    function rejectAllResources(uint256 tokenId) external virtual {
        if(_msgSender() != ownerOf(tokenId)) revert MultiResourceNotOwner();
        _rejectAllResources(tokenId);
    }

    function setPriority(
        uint256 tokenId,
        uint16[] memory priorities
    ) external virtual {
        if(_msgSender() != ownerOf(tokenId)) revert MultiResourceNotOwner();
        _setPriority(tokenId, priorities);
    }

}<|MERGE_RESOLUTION|>--- conflicted
+++ resolved
@@ -94,12 +94,7 @@
     }
 
     //TODO: gate to admin
-<<<<<<< HEAD
-    function setEquippableRefIds(uint32 equippableRefId, address[] memory equippableAddress, uint32[] memory partId) public {
-=======
-    //TODO: Migrate to custom error
     function setEquippableRefIds(uint64 equippableRefId, address[] memory equippableAddress, uint64[] memory partId) public {
->>>>>>> a96a76e6
         uint256 len = partId.length;
         if(len != equippableAddress.length)
             revert BadLength();
