// SPDX-License-Identifier: Apache-2.0

//Generally all interactions should propagate downstream

pragma solidity ^0.8.16;

import "../base/IRMRKBaseStorage.sol";
import "../library/RMRKLib.sol";
import "../multiresource/AbstractMultiResource.sol";
import "../nesting/RMRKNesting.sol";
import "../security/ReentrancyGuard.sol";
import "./IRMRKEquippable.sol";

// import "hardhat/console.sol";

/**
 * @title RMRKEquippable
 * @author RMRK team
 * @notice Smart contract of the RMRK Equippable module.
 */
contract RMRKEquippable is
    ReentrancyGuard,
    RMRKNesting,
    AbstractMultiResource,
    IRMRKEquippable
{
    using RMRKLib for uint64[];

    // ------------------- RESOURCES --------------

    // ------------------- RESOURCE APPROVALS --------------

    /**
     * @notice Mapping from token ID to approver address to approved address for resources.
     * @dev The approver is necessary so approvals are invalidated for nested children on transfer.
     * @dev WARNING: If a child NFT returns the original root owner, old permissions would be active again.
    */
    mapping(uint256 => mapping(address => address))
        private _tokenApprovalsForResources;

    // ------------------- EQUIPPABLE --------------
    /// Mapping of uint64 resource ID to corresponding base address.
    mapping(uint64 => address) private _baseAddresses;
    /// Mapping of uint64 ID to resource object.
    mapping(uint64 => uint64) private _equippableGroupIds;

    /// Mapping of resourceId to fixed base parts applicable to this resource. Check cost of adding these to resource
    ///  struct.
    mapping(uint64 => uint64[]) private _fixedPartIds;
    /// Mapping of resourceId to slot base parts applicable to this resource. Check cost of adding these to resource
    ///  struct.
    mapping(uint64 => uint64[]) private _slotPartIds;

    /// Mapping of token ID to base address to slot part ID to equipmen information. Used to compose an NFT.
    mapping(uint256 => mapping(address => mapping(uint64 => Equipment)))
        private _equipments;

    /// Mapping of token ID to child (nesting) address to child ID to count equipped items. Used to check if equipped.
    mapping(uint256 => mapping(address => mapping(uint256 => uint8)))
        private _equipCountPerChild;

    /// Mapping of `equippableGroupId` to parent contract address and valid `slotId`.
    mapping(uint64 => mapping(address => uint64)) private _validParentSlots;

    /**
     * @notice Used to verify that the caller is either the owner of the given token or approved to manage all resources
     *  of the owner.
     * @param tokenId ID of the token that we are checking
    */
    function _onlyApprovedForResourcesOrOwner(uint256 tokenId) private view {
        if (!_isApprovedForResourcesOrOwner(_msgSender(), tokenId))
            revert RMRKNotApprovedForResourcesOrOwner();
    }

    /**
     * @notice Used to ensure that the caller is either the owner of the given token or approved to manage all resources
     *  of the owner.
     * @dev If that is not the case, the execution of the function will be reverted.
     * @param tokenId ID of the token that we are checking
    */
    modifier onlyApprovedForResourcesOrOwner(uint256 tokenId) {
        _onlyApprovedForResourcesOrOwner(tokenId);
        _;
    }

    // ----------------------------- CONSTRUCTOR ------------------------------

    /**
     * @dev Initializes the contract by setting a `name` and a `symbol` of the token collection.
     */
    constructor(string memory name_, string memory symbol_)
        RMRKNesting(name_, symbol_)
    {}

    /**
     * @inheritdoc IERC165
     */
    function supportsInterface(bytes4 interfaceId)
        public
        view
        virtual
        override(IERC165, RMRKNesting)
        returns (bool)
    {
        return
            RMRKNesting.supportsInterface(interfaceId) ||
            interfaceId == type(IRMRKMultiResource).interfaceId ||
            interfaceId == type(IRMRKEquippable).interfaceId;
    }

    // ------------------------------- RESOURCES ------------------------------

    // --------------------------- RESOURCE HANDLERS -------------------------

    /**
     * @notice Used to accept a pending resource of a given token.
     * @dev Accepting is done using the index of a pending resource. The array of pending resources is modified every
     *  time one is accepted and the last pending resource is moved into its place.
     * @dev Can only be called by the owner of the token or a user that has been approved to manage all of the owner's
     *  resources.
     * @param tokenId ID of the token for which we are accepting the resource
     * @param index Index of the resource to accept in token's pending arry
    */
    function acceptResource(uint256 tokenId, uint256 index)
        public
        virtual
        onlyApprovedForResourcesOrOwner(tokenId)
    {
        _acceptResource(tokenId, index);
    }

    /**
     * @notice Used to reject a pending resource of a given token.
     * @dev Rejecting is done using the index of a pending resource. The array of pending resources is modified every
     *  time one is rejected and the last pending resource is moved into its place.
     * @dev Can only be called by the owner of the token or a user that has been approved to manage all of the owner's
     *  resources.
     * @param tokenId ID of the token for which we are rejecting the resource
     * @param index Index of the resource to reject in token's pending array
    */
    function rejectResource(uint256 tokenId, uint256 index)
        public
        virtual
        onlyApprovedForResourcesOrOwner(tokenId)
    {
        _rejectResource(tokenId, index);
    }

    /**
     * @notice Used to reject all pending resources of a given token.
     * @dev When rejecting all resources, the pending array is indiscriminately cleared.
     * @dev Can only be called by the owner of the token or a user that has been approved to manage all of the owner's
     *  resources.
     * @param tokenId ID of the token for which we are clearing the pending array
    */
    function rejectAllResources(uint256 tokenId)
        public
        virtual
        onlyApprovedForResourcesOrOwner(tokenId)
    {
        _rejectAllResources(tokenId);
    }

    /**
     * @notice Used to set priorities of active resources of a token.
     * @dev Priorities define which resource we would rather have shown when displaying the token.
     * @dev The pending resources array length has to match the number of active resources, otherwise setting priorities
     *  will be reverted.
     * @param tokenId ID of the token we are managing the priorities of
     * @param priorities An array of priorities of active resources. The succesion of items in the priorities array
     *  matches that of the succesion of items in the active array
    */
    function setPriority(uint256 tokenId, uint16[] calldata priorities)
        public
        virtual
        onlyApprovedForResourcesOrOwner(tokenId)
    {
        _setPriority(tokenId, priorities);
    }

    // --------------------------- RESOURCE INTERNALS -------------------------

    /**
     * @notice Used to add a resource entry.
     * @dev This internal function warrants custom access control to be implemented when used.
     * @dev `ExtendedResource` consists of the following parameters:
     *  [
     *      resourceId,
     *      childResourceId,
     *      childTokenId,
     *      childEquippableAddress
     *  ]
     * @param resource An `ExtendedResource` struct containing the components of a resource we are adding
     * @param fixedPartIds An array of IDs of fixed parts to be included in the resource
     * @param slotPartIds An array of IDs of slot parts to be included in the resource
    */
    function _addResourceEntry(
        ExtendedResource memory resource,
        uint64[] calldata fixedPartIds,
        uint64[] calldata slotPartIds
    ) internal virtual {
        uint64 id = resource.id;
        _addResourceEntry(id, resource.metadataURI);

        if (
            resource.baseAddress == address(0) &&
            (fixedPartIds.length != 0 || slotPartIds.length != 0)
        ) revert RMRKBaseRequiredForParts();

        _baseAddresses[id] = resource.baseAddress;
        _equippableGroupIds[id] = resource.equippableGroupId;
        _fixedPartIds[id] = fixedPartIds;
        _slotPartIds[id] = slotPartIds;
    }

    // ----------------------- RESOURCE APPROVALS ------------------------

    /**
     * @notice Used to grant approvals for specific tokens to a specified address.
     * @dev This can only be called by the owner of the token or by an account that has been granted permission to
     *  manage all of the owner's resources.
     * @param to Address of the account to receive the approval to the specified token
     * @param tokenId ID of the token for which we are granting the permission
    */
    function approveForResources(address to, uint256 tokenId) public virtual {
        address owner = ownerOf(tokenId);
        if (to == owner) revert RMRKApprovalForResourcesToCurrentOwner();

        if (
            _msgSender() != owner &&
            !isApprovedForAllForResources(owner, _msgSender())
        ) revert RMRKApproveForResourcesCallerIsNotOwnerNorApprovedForAll();
        _approveForResources(to, tokenId);
    }

    /**
     * @notice Used to get the address of the user that is approved to manage the specified token from the current
     *  owner.
     * @param tokenId ID of the token we are checking
     * @return address Address of the account that is approved to manage the token
    */
    function getApprovedForResources(uint256 tokenId)
        public
        view
        virtual
        returns (address)
    {
        _requireMinted(tokenId);
        return _tokenApprovalsForResources[tokenId][ownerOf(tokenId)];
    }

    /**
     * @notice Internal function to check whether the queried user is either:
     *   1. The root owner of the token associated with `tokenId`.
     *   2. Is approved for all resources of the current owner via the `setApprovalForAllForResources` function.
     *   3. Was granted one-time approval for resource management via the `approveForResources` function.
     * @param user Address of the user we are checking for permission
     * @param tokenId ID of the token to query for permission for a given `user`
     * @return bool A boolean value indicating whether the user is approved to manage the token or not
     */
    function _isApprovedForResourcesOrOwner(address user, uint256 tokenId)
        internal
        view
        virtual
        returns (bool)
    {
        address owner = ownerOf(tokenId);
        return (user == owner ||
            isApprovedForAllForResources(owner, user) ||
            getApprovedForResources(tokenId) == user);
    }

    /**
     * @notice Internal function for granting approvals for a speciific token.
     * @param to Address of the account we are granting an approval to
     * @param tokenId ID of the token we are granting the approval for
    */
    function _approveForResources(address to, uint256 tokenId)
        internal
        virtual
    {
        address owner = ownerOf(tokenId);
        _tokenApprovalsForResources[tokenId][owner] = to;
        emit ApprovalForResources(owner, to, tokenId);
    }

    /**
     * @notice Used to clear the approvals on a given token.
     * @param tokenId ID of the token we are clearin the approvals of
    */
    function _cleanApprovals(uint256 tokenId) internal virtual override {
        _approveForResources(address(0), tokenId);
    }

    // ------------------------------- EQUIPPING ------------------------------

<<<<<<< HEAD
    /**
     * @notice Used to unnest a given child.
     * @dev The function doesn't contain a check validating that `to` is not a contract. To ensure that a token is not
     *  transferred to an incompatible smart contract, custom validation has to be added when using this function.
     * @param tokenId ID of the token we are unnesting a child from
     * @param index Index of a token we are unnesting in the array it belongs to (can be either active array or pending
     *  array)
     * @param to End user address to unnest the token to
     * @param isPending Specifies whether the child being unnested is in the pending array (`true`) or in an active
     *  array (`false`)
    */
    function unnestChild(
=======
    function _unnestChild(
>>>>>>> e9ed334c
        uint256 tokenId,
        uint256 index,
        address to,
        bool isPending
    ) internal virtual override {
        if (!isPending) {
            Child memory child = childOf(tokenId, index);
            if (isChildEquipped(tokenId, child.contractAddress, child.tokenId))
                revert RMRKMustUnequipFirst();
        }
        super._unnestChild(tokenId, index, to, isPending);
    }

    /**
     * @notice Used to equip a child into a token.
     * @dev The `IntakeEquip` stuct contains the following data:
     *  [
     *      tokenId,
     *      childIndex,
     *      resourceId,
     *      slotPartId,
     *      childResourceId
     *  ]
     * @param data An `IntakeEquip` struct specifying the equip data
    */
    function equip(IntakeEquip memory data)
        public
        virtual
        onlyApprovedOrOwner(data.tokenId)
        nonReentrant
    {
        _equip(data);
    }

<<<<<<< HEAD
    /**
     * @notice Private function used to equip a child into a token.
     * @dev Execution will be reverted if the `Slot` already has an item equipped.
     * @dev If the child can't be used in the given `Slot`, the execution will be reverted.
     * @dev If the base doesn't allow this equip to happen, the execution will be reverted.
     * @dev The `IntakeEquip` stuct contains the following data:
     *  [
     *      tokenId,
     *      childIndex,
     *      resourceId,
     *      slotPartId,
     *      childResourceId
     *  ]
     * @param data An `IntakeEquip` struct specifying the equip data
    */
    function _equip(IntakeEquip memory data) private {
=======
    function _equip(IntakeEquip memory data) internal virtual {
>>>>>>> e9ed334c
        address baseAddress = getBaseAddressOfResource(data.resourceId);
        uint64 slotPartId = data.slotPartId;
        if (
            _equipments[data.tokenId][baseAddress][slotPartId]
                .childEquippableAddress != address(0)
        ) revert RMRKSlotAlreadyUsed();

        // Check from parent's resource perspective:
        _checkResourceAcceptsSlot(data.resourceId, slotPartId);

        IRMRKNesting.Child memory child = childOf(
            data.tokenId,
            data.childIndex
        );

        // Check from child perspective intention to be used in part
        // We add reentrancy guard because of this call, it happens before updating state
        if (
            !IRMRKEquippable(child.contractAddress)
                .canTokenBeEquippedWithResourceIntoSlot(
                    address(this),
                    child.tokenId,
                    data.childResourceId,
                    slotPartId
                )
        ) revert RMRKTokenCannotBeEquippedWithResourceIntoSlot();

        // Check from base perspective
        if (
            !IRMRKBaseStorage(baseAddress).checkIsEquippable(
                slotPartId,
                child.contractAddress
            )
        ) revert RMRKEquippableEquipNotAllowedByBase();

        _beforeEquip(data);
        Equipment memory newEquip = Equipment({
            resourceId: data.resourceId,
            childResourceId: data.childResourceId,
            childTokenId: child.tokenId,
            childEquippableAddress: child.contractAddress
        });

        _equipments[data.tokenId][baseAddress][slotPartId] = newEquip;
        _equipCountPerChild[data.tokenId][child.contractAddress][
            child.tokenId
        ] += 1;

        emit ChildResourceEquipped(
            data.tokenId,
            data.resourceId,
            slotPartId,
            child.tokenId,
            child.contractAddress,
            data.childResourceId
        );
        _afterEquip(data);
    }

    /**
     * @notice Private function to check if a given resource contains a given slot or not.
     * @dev Execution will be reverted if the `Slot` is not found on the resource.
     * @param resourceId ID of the resource being checked to contain the given `Slot`
     * @param slotPartId ID of the `Slot` being validated
    */
    function _checkResourceAcceptsSlot(uint64 resourceId, uint64 slotPartId)
        private
        view
    {
        (, bool found) = _slotPartIds[resourceId].indexOf(slotPartId);
        if (!found) revert RMRKTargetResourceCannotReceiveSlot();
    }

    /**
     * @notice Used to unequip child from parent token.
     * @dev This can only be called by the owner of the token or by an account that has been granted permission to
     *  manage the given token by the current owner.
     * @param tokenId ID of the parent from which the child is being unequipped
     * @param resourceId ID of the parent's resource that contains the `Slot` into which the child is equipped
     * @param slotPartId ID of the `Slot` from which to unequip the child
    */
    function unequip(
        uint256 tokenId,
        uint64 resourceId,
        uint64 slotPartId
    ) public virtual onlyApprovedOrOwner(tokenId) {
        _unequip(tokenId, resourceId, slotPartId);
    }

    /**
     * @notice Private function used to unequip child from parent token.
     * @param tokenId ID of the parent from which the child is being unequipped
     * @param resourceId ID of the parent's resource that contains the `Slot` into which the child is equipped
     * @param slotPartId ID of the `Slot` from which to unequip the child
    */
    function _unequip(
        uint256 tokenId,
        uint64 resourceId,
        uint64 slotPartId
    ) internal virtual {
        address targetBaseAddress = _baseAddresses[resourceId];
        Equipment memory equipment = _equipments[tokenId][targetBaseAddress][
            slotPartId
        ];
        if (equipment.childEquippableAddress == address(0))
            revert RMRKNotEquipped();
        delete _equipments[tokenId][targetBaseAddress][slotPartId];
        _equipCountPerChild[tokenId][equipment.childEquippableAddress][
            equipment.childTokenId
        ] -= 1;

        emit ChildResourceUnequipped(
            tokenId,
            resourceId,
            slotPartId,
            equipment.childTokenId,
            equipment.childEquippableAddress,
            equipment.childResourceId
        );
    }

    /**
     * @notice Used to equip a child into a slot that already has a child equipped and unequip the current child at the
     *  same time.
     * @dev This can only be called by the owner of the token or by an account that has been granted permission to
     *  manage the given token by the current owner.
     * @dev The `IntakeEquip` stuct contains the following data:
     *  [
     *      tokenId,
     *      childIndex,
     *      resourceId,
     *      slotPartId,
     *      childResourceId
     *  ]
     * @param data An `IntakeEquip` struct specifying the equip data
    */
    function replaceEquipment(IntakeEquip memory data)
        public
        virtual
        onlyApprovedOrOwner(data.tokenId)
        nonReentrant
    {
        _unequip(data.tokenId, data.resourceId, data.slotPartId);
        _equip(data);
    }

    /**
     * @notice Used to check whether the given token has a child token equipped.
     * @param tokenId ID of the parent token
     * @param childAddress Address of the child token's collection
     * @param childTokenId ID of the child token
     * @return bool Boolean value indicating whether the child is equipped into the given parent
    */
    function isChildEquipped(
        uint256 tokenId,
        address childAddress,
        uint256 childTokenId
    ) public view virtual returns (bool) {
        return
            _equipCountPerChild[tokenId][childAddress][childTokenId] !=
            uint8(0);
    }

    /**
     * @notice Used to get the address of resource's `Base`
     * @param resourceId ID of the resource we are retrieving the `Base` address from
     * @return address Address of the resource's `Base`
    */
    function getBaseAddressOfResource(uint64 resourceId)
        public
        view
        virtual
        returns (address)
    {
        return _baseAddresses[resourceId];
    }

    // --------------------- ADMIN VALIDATION ---------------------

    /**
     * @notice Internal function used to declare that the resources belonging to a given `equippableGroupId` are
     *  equippable into the `Slot` associated with the `partId` of the collection at the specified `parentAddress`
     * @param equippableGroupId ID of the equippable group
     * @param parentAddress Address of the parent into which the equippable group can be equipped into
     * @param slotPartId ID of the `Slot` that the items belonging to the equippable group can be equipped into
    */
    function _setValidParentForEquippableGroup(
        uint64 equippableGroupId,
        address parentAddress,
        uint64 slotPartId
    ) internal virtual {
        if (equippableGroupId == uint64(0) || slotPartId == uint64(0))
            revert RMRKIdZeroForbidden();
        _validParentSlots[equippableGroupId][parentAddress] = slotPartId;
        emit ValidParentEquippableGroupIdSet(
            equippableGroupId,
            slotPartId,
            parentAddress
        );
    }

    /**
     * @notice Used to verify whether a token can be equipped into a given parent's slot.
     * @param parent Address of the parent token's smart contract
     * @param tokenId ID of the token we want to equip
     * @param resourceId ID of the resource associated with the token we want to equip
     * @param slotId ID of the slot that we want to equip the token into
     * @return bool The boolean indicating whether the token with the given resource can be equipped into the desired
     *  slot
    */
    function canTokenBeEquippedWithResourceIntoSlot(
        address parent,
        uint256 tokenId,
        uint64 resourceId,
        uint64 slotId
    ) public view virtual returns (bool) {
        uint64 equippableGroupId = _equippableGroupIds[resourceId];
        uint64 equippableSlot = _validParentSlots[equippableGroupId][parent];
        if (equippableSlot == slotId) {
            (, bool found) = getActiveResources(tokenId).indexOf(resourceId);
            return found;
        }
        return false;
    }

    // --------------------- Getting Extended Resources ---------------------

    /**
     * @notice Used to get the extended resource struct of the resource associated with given `resourceId`.
     * @dev The `ExtendedResource` struct contains the following data:
     *  [
     *      id,
     *      equippableGroupId,
     *      baseAddress,
     *      metadataURI
     *  ]
     * @param resourceId ID of the resource of which we are retrieving the extended resource struct
     * @return struct The `ExtendedResource` struct associated with the resource
    */
    function getExtendedResource(uint64 resourceId)
        public
        view
        virtual
        returns (ExtendedResource memory)
    {
        string memory meta = getResourceMeta(resourceId);

        return
            ExtendedResource({
                id: resourceId,
                equippableGroupId: _equippableGroupIds[resourceId],
                baseAddress: _baseAddresses[resourceId],
                metadataURI: meta
            });
    }

    ////////////////////////////////////////
    //              UTILS
    ////////////////////////////////////////

    /**
     * @notice Used to retrieve the slot part IDs associated with a given resource.
     * @param resourceId ID of the resource of which we are retrieving the array of slot part IDs
     * @return uint64[] An array of slot part IDs associated with the given resource
    */
    function getSlotPartIds(uint64 resourceId)
        public
        view
        virtual
        returns (uint64[] memory)
    {
        return _slotPartIds[resourceId];
    }

    /**
     * @notice Used to get IDs of the fixed parts present on a given resource.
     * @param resourceId ID of the resource of which to get the active fiixed parts
     * @return uint64[] An array of active fixed parts present on resource
    */
    function getFixedPartIds(uint64 resourceId)
        public
        view
        virtual
        returns (uint64[] memory)
    {
        return _fixedPartIds[resourceId];
    }

    /**
     * @notice Used to get the Equipment object equipped into the specified slot of the desired token.
     * @dev The `Equipment` struct consists of the following data:
     *  [
     *      resourceId,
     *      childResourceId,
     *      childTokenId,
     *      childEquippableAddress
     *  ]
     * @param tokenId ID of the token for which we are retrieving the equipped object
     * @param targetBaseAddress Address of the `Base` associated with the `Slot` part of the token
     * @param slotPartId ID of the `Slot` part that we are checking for equipped objects
     * @return struct The `Equipment` struct containing data about the equipped object
    */
    function getEquipment(
        uint256 tokenId,
        address targetBaseAddress,
        uint64 slotPartId
    ) public view virtual returns (Equipment memory) {
        return _equipments[tokenId][targetBaseAddress][slotPartId];
    }

    // HOOKS

    function _beforeEquip(IntakeEquip memory data) internal virtual {}

    function _afterEquip(IntakeEquip memory data) internal virtual {}

    function _beforeUnequip(
        uint256 tokenId,
        uint64 resourceId,
        uint64 slotPartId
    ) internal virtual {}

    function _afterUnequip(
        uint256 tokenId,
        uint64 resourceId,
        uint64 slotPartId
    ) internal virtual {}
}<|MERGE_RESOLUTION|>--- conflicted
+++ resolved
@@ -294,7 +294,6 @@
 
     // ------------------------------- EQUIPPING ------------------------------
 
-<<<<<<< HEAD
     /**
      * @notice Used to unnest a given child.
      * @dev The function doesn't contain a check validating that `to` is not a contract. To ensure that a token is not
@@ -306,10 +305,7 @@
      * @param isPending Specifies whether the child being unnested is in the pending array (`true`) or in an active
      *  array (`false`)
     */
-    function unnestChild(
-=======
     function _unnestChild(
->>>>>>> e9ed334c
         uint256 tokenId,
         uint256 index,
         address to,
@@ -344,7 +340,6 @@
         _equip(data);
     }
 
-<<<<<<< HEAD
     /**
      * @notice Private function used to equip a child into a token.
      * @dev Execution will be reverted if the `Slot` already has an item equipped.
@@ -360,10 +355,7 @@
      *  ]
      * @param data An `IntakeEquip` struct specifying the equip data
     */
-    function _equip(IntakeEquip memory data) private {
-=======
     function _equip(IntakeEquip memory data) internal virtual {
->>>>>>> e9ed334c
         address baseAddress = getBaseAddressOfResource(data.resourceId);
         uint64 slotPartId = data.slotPartId;
         if (
