// SPDX-License-Identifier: Apache-2.0

//Generally all interactions should propagate downstream

/*
 * RMRK Equippables accessory contract, responsible for state storage and management of equippable items.
 */

pragma solidity ^0.8.16;

import "../base/IRMRKBaseStorage.sol";
import "../multiresource/AbstractMultiResource.sol";
import "../nesting/IRMRKNesting.sol";
import "../library/RMRKLib.sol";
import "../security/ReentrancyGuard.sol";
import "./IRMRKNestingExternalEquip.sol";
import "./IRMRKExternalEquip.sol";
import "@openzeppelin/contracts/utils/introspection/IERC165.sol";

// import "hardhat/console.sol";


/**
 * @title RMRKExternalEquip
 * @author RMRK team
 * @notice Smart contract of the RMRK External Equippable module.
 * @dev This smart contract is expected to be paired with an instance of `RMRKNestingExternalEquip`.
 */
contract RMRKExternalEquip is
    ReentrancyGuard,
    AbstractMultiResource,
    IRMRKExternalEquip
{
    using RMRKLib for uint64[];

    // ------------------- RESOURCES --------------

    /**
     * @notice Mapping of a token ID to approver address to address approved for resources.
     * @dev It is important to track the address that has given the approval, so that the approvals are properly
     *  invalidated when nesting children.
     * @dev WARNING: If a child NFT returns to a previous root owner, old permissions are reinstated.
     */
    mapping(uint256 => mapping(address => address))
        private _tokenApprovalsForResources;

    // ------------------- Equippable --------------

    address private _nestingAddress;

    /// Mapping of uint64 Ids to resource object.
    mapping(uint64 => address) private _baseAddresses;
    mapping(uint64 => uint64) private _equippableGroupIds;

    /// Mapping of resourceId to all base parts (slot and fixed) applicable to this resource. Check cost of adding these
    ///  to resource struct.
    mapping(uint64 => uint64[]) private _fixedPartIds;
    mapping(uint64 => uint64[]) private _slotPartIds;

    /// Mapping of token ID to base address to slot part Id to equipped information. Used to compose an NFT.
    mapping(uint256 => mapping(address => mapping(uint64 => Equipment)))
        private _equipments;

    /// Mapping of token ID to child (nesting) address to child Id to count of equips. Used to check if equipped.
    mapping(uint256 => mapping(address => mapping(uint256 => uint8)))
        private _equipCountPerChild;

    /// Mapping of equippableGroupId to parent contract address and valid slotId.
    mapping(uint64 => mapping(address => uint64)) private _validParentSlots;

    /**
     * @notice Used to verify that the caller is either approved to manage the given token or its owner.
     * @dev If the caller is not the owner of the token or approved to manage it, the execution will be reverted.
     * @param tokenId ID of the token that we are checking
     */
    function _onlyApprovedOrOwner(uint256 tokenId) internal view {
        if (
            !IRMRKNestingExternalEquip(_nestingAddress).isApprovedOrOwner(
                _msgSender(),
                tokenId
            )
        ) revert ERC721NotApprovedOrOwner();
    }

    /**
     * @notice Used to verify that the caller is either approved to manage the given token or its owner.
     * @param tokenId ID of the token that we are checking
     */
    modifier onlyApprovedOrOwner(uint256 tokenId) {
        _onlyApprovedOrOwner(tokenId);
        _;
    }

    /**
     * @notice Used to verify that the given address is ether the owner of the token or approved to manage it.
     * @param user Address of the account we are checking
     * @param tokenId ID of the token we are checking
     */
    function _isApprovedForResourcesOrOwner(address user, uint256 tokenId)
        internal
        view
        virtual
        returns (bool)
    {
        address owner = ownerOf(tokenId);
        return (user == owner ||
            isApprovedForAllForResources(owner, user) ||
            getApprovedForResources(tokenId) == user);
    }

    /**
     * @notice Used to verify that the caller is ether the owner of the token or approved to manage it.
     * @dev If the caller is not the owner of the token or approved to manage it, the execution is reverted.
     * @param tokenId ID of the token we are checking
     */
    function _onlyApprovedForResourcesOrOwner(uint256 tokenId) private view {
        if (!_isApprovedForResourcesOrOwner(_msgSender(), tokenId))
            revert RMRKNotApprovedForResourcesOrOwner();
    }

    /**
     * @notice Used to verify that the caller is ether the owner of the token or approved to manage it.
     * @param tokenId ID of the token we are checking
     */
    modifier onlyApprovedForResourcesOrOwner(uint256 tokenId) {
        _onlyApprovedForResourcesOrOwner(tokenId);
        _;
    }

    constructor(address nestingAddress) {
        _setNestingAddress(nestingAddress);
    }

    /**
     * @inheritdoc IERC165
     */
    function supportsInterface(bytes4 interfaceId)
        public
        view
        virtual
        returns (bool)
    {
        return (interfaceId == type(IRMRKExternalEquip).interfaceId ||
            interfaceId == type(IRMRKEquippable).interfaceId ||
            interfaceId == type(IRMRKMultiResource).interfaceId ||
            interfaceId == type(IERC165).interfaceId);
    }

    /**
     * @notice Used to set the address of the `Nesting` smart contract
     * @param nestingAddress Address of the `Nesting` smart contract
     */
    function _setNestingAddress(address nestingAddress) internal {
        address oldAddress = _nestingAddress;
        _nestingAddress = nestingAddress;
        emit NestingAddressSet(oldAddress, nestingAddress);
    }

    /**
     * @notice Used to retrieve the address of the `Nesting` smart contract
     * @return address Address of the `Nesting` smart contract
     */
    function getNestingAddress() public view returns (address) {
        return _nestingAddress;
    }

    // ------------------------------- RESOURCES ------------------------------

    // --------------------------- HANDLING RESOURCES -------------------------

    /**
     * @notice Used to accept a resource from a tokens pending array.
     * @dev Once the resource is accepted from a pending array, the last resource from the pending array is moved to its
     *  index. This ensures that there are no gaps in the pending array and is cheaper than shifting all of the members
     *  of the array by updating all of their indices.
     * @param tokenId ID of the token to which we are accepting a pending resource
     * @param index Index of the resource in the given token's pending array
     */
    function acceptResource(uint256 tokenId, uint256 index)
        public
        virtual
        onlyApprovedForResourcesOrOwner(tokenId)
    {
        _acceptResource(tokenId, index);
    }

    /**
     * @notice Used to reject a resource from the pending array of a given token.
     * @dev Once the resource has been rejected from the pending array, the resource in the last place of the pending
     *  array takes its place. This ensures that there are no gaps in the pending array and is cheaper than shifting all
     *  of the members of the array by updating all of their indices.
     * @param tokenId ID of the token we are rejecting the pending resource from
     * @param index Index of the resource in the pending array we are rejecting
     */
    function rejectResource(uint256 tokenId, uint256 index)
        public
        virtual
        onlyApprovedForResourcesOrOwner(tokenId)
    {
        _rejectResource(tokenId, index);
    }

    /**
     * @notice Used to reject all of the resources from the pending array of a given token.
     * @dev This indiscriminately clears the pending array of the token.
     * @param tokenId ID of the token of which we are clearing the pending array
     */
    function rejectAllResources(uint256 tokenId)
        public
        virtual
        onlyApprovedForResourcesOrOwner(tokenId)
    {
        _rejectAllResources(tokenId);
    }

    /**
     * @notice Used to set priorities of active resources of a token.
     * @dev Priorities define which resource we would rather have shown when displaying the token.
     * @dev The pending resources array length has to match the number of active resources, otherwise setting priorities
     *  will be reverted.
     * @param tokenId ID of the token we are managing the priorities of
     * @param priorities An array of priorities of active resources. The succesion of items in the priorities array
     *  matches that of the succesion of items in the active array
     */
    function setPriority(uint256 tokenId, uint16[] calldata priorities)
        public
        virtual
        onlyApprovedForResourcesOrOwner(tokenId)
    {
        _setPriority(tokenId, priorities);
    }

    // ----------------------- APPROVALS FOR RESOURCES ------------------------

    /**
     * @notice Used to grant approvals for specific tokens to a specified address.
     * @dev This can only be called by the owner of the token or by an account that has been granted permission to
     *  manage all of the owner's resources.
     * @param to Address of the account to receive the approval to the specified token
     * @param tokenId ID of the token for which we are granting the permission
     */
    function approveForResources(address to, uint256 tokenId) public virtual {
        address owner = ownerOf(tokenId);
        if (to == owner) revert RMRKApprovalForResourcesToCurrentOwner();

        // We want to bypass the check if the caller is the linked nesting contract and it's simply removing approvals
        bool isNestingCallToRemoveApprovals = (_msgSender() ==
            _nestingAddress &&
            to == address(0));

        if (
            !isNestingCallToRemoveApprovals &&
            _msgSender() != owner &&
            !isApprovedForAllForResources(owner, _msgSender())
        ) revert RMRKApproveForResourcesCallerIsNotOwnerNorApprovedForAll();
        _approveForResources(to, tokenId);
    }

    /**
     * @notice Used to get the address of the user that is approved to manage the specified token from the current
     *  owner.
     * @param tokenId ID of the token we are checking
     * @return address Address of the account that is approved to manage the token
     */
    function getApprovedForResources(uint256 tokenId)
        public
        view
        virtual
        returns (address)
    {
        _requireMinted(tokenId);
        return _tokenApprovalsForResources[tokenId][ownerOf(tokenId)];
    }

    /**
     * @notice Internal function for granting approvals for a speciific token.
     * @param to Address of the account we are granting an approval to
     * @param tokenId ID of the token we are granting the approval for
     */
    function _approveForResources(address to, uint256 tokenId)
        internal
        virtual
    {
        address owner = ownerOf(tokenId);
        _tokenApprovalsForResources[tokenId][owner] = to;
        emit ApprovalForResources(owner, to, tokenId);
    }

    // ------------------------------- EQUIPPING ------------------------------

    /**
     * @notice Used to equip a child into a token.
     * @dev The `IntakeEquip` stuct contains the following data:
     *  [
     *      tokenId,
     *      childIndex,
     *      resourceId,
     *      slotPartId,
     *      childResourceId
     *  ]
     * @param data An `IntakeEquip` struct specifying the equip data
     */
    function equip(IntakeEquip memory data)
        public
        virtual
        onlyApprovedOrOwner(data.tokenId)
        nonReentrant
    {
        _equip(data);
    }

<<<<<<< HEAD
    /**
     * @notice Private function used to equip a child into a token.
     * @dev Execution will be reverted if the `Slot` already has an item equipped.
     * @dev If the child can't be used in the given `Slot`, the execution will be reverted.
     * @dev If the base doesn't allow this equip to happen, the execution will be reverted.
     * @dev The `IntakeEquip` stuct contains the following data:
     *  [
     *      tokenId,
     *      childIndex,
     *      resourceId,
     *      slotPartId,
     *      childResourceId
     *  ]
     * @param data An `IntakeEquip` struct specifying the equip data
     */
    function _equip(IntakeEquip memory data) private {
=======
    function _equip(IntakeEquip memory data) internal virtual {
>>>>>>> e9ed334c
        address baseAddress = getBaseAddressOfResource(data.resourceId);
        uint64 slotPartId = data.slotPartId;
        if (
            _equipments[data.tokenId][baseAddress][slotPartId]
                .childEquippableAddress != address(0)
        ) revert RMRKSlotAlreadyUsed();

        // Check from parent's resource perspective:
        _checkResourceAcceptsSlot(data.resourceId, slotPartId);

        IRMRKNesting.Child memory child = IRMRKNesting(_nestingAddress).childOf(
            data.tokenId,
            data.childIndex
        );
        address childEquippable = IRMRKNestingExternalEquip(
            child.contractAddress
        ).getEquippableAddress();

        // Check from child perspective intention to be used in part
        if (
            !IRMRKEquippable(childEquippable)
                .canTokenBeEquippedWithResourceIntoSlot(
                    address(this),
                    child.tokenId,
                    data.childResourceId,
                    slotPartId
                )
        ) revert RMRKTokenCannotBeEquippedWithResourceIntoSlot();

        // Check from base perspective
        if (
            !IRMRKBaseStorage(baseAddress).checkIsEquippable(
                slotPartId,
                childEquippable
            )
        ) revert RMRKEquippableEquipNotAllowedByBase();

        Equipment memory newEquip = Equipment({
            resourceId: data.resourceId,
            childResourceId: data.childResourceId,
            childTokenId: child.tokenId,
            childEquippableAddress: childEquippable
        });

        _beforeEquip(data);
        _equipments[data.tokenId][baseAddress][slotPartId] = newEquip;
        _equipCountPerChild[data.tokenId][child.contractAddress][
            child.tokenId
        ] += 1;

        emit ChildResourceEquipped(
            data.tokenId,
            data.resourceId,
            slotPartId,
            child.tokenId,
            childEquippable,
            data.childResourceId
        );
        _afterEquip(data);
    }

    /**
     * @notice Private function to check if a given resource contains a given slot or not.
     * @dev Execution will be reverted if the `Slot` is not found on the resource.
     * @param resourceId ID of the resource being checked to contain the given `Slot`
     * @param slotPartId ID of the `Slot` being validated
     */
    function _checkResourceAcceptsSlot(uint64 resourceId, uint64 slotPartId)
        private
        view
    {
        (, bool found) = _slotPartIds[resourceId].indexOf(slotPartId);
        if (!found) revert RMRKTargetResourceCannotReceiveSlot();
    }

    /**
     * @notice Used to unequip child from parent token.
     * @dev This can only be called by the owner of the token or by an account that has been granted permission to
     *  manage the given token by the current owner.
     * @param tokenId ID of the parent from which the child is being unequipped
     * @param resourceId ID of the parent's resource that contains the `Slot` into which the child is equipped
     * @param slotPartId ID of the `Slot` from which to unequip the child
     */
    function unequip(
        uint256 tokenId,
        uint64 resourceId,
        uint64 slotPartId
    ) public virtual onlyApprovedOrOwner(tokenId) {
        _unequip(tokenId, resourceId, slotPartId);
    }

    /**
     * @notice Private function used to unequip child from parent token.
     * @param tokenId ID of the parent from which the child is being unequipped
     * @param resourceId ID of the parent's resource that contains the `Slot` into which the child is equipped
     * @param slotPartId ID of the `Slot` from which to unequip the child
     */
    function _unequip(
        uint256 tokenId,
        uint64 resourceId,
        uint64 slotPartId
    ) internal virtual {
        address targetBaseAddress = _baseAddresses[resourceId];
        Equipment memory equipment = _equipments[tokenId][targetBaseAddress][
            slotPartId
        ];
        if (equipment.childEquippableAddress == address(0))
            revert RMRKNotEquipped();

        _beforeUnequip(tokenId, resourceId, slotPartId);
        delete _equipments[tokenId][targetBaseAddress][slotPartId];
        address childNestingAddress = IRMRKExternalEquip(
            equipment.childEquippableAddress
        ).getNestingAddress();
        _equipCountPerChild[tokenId][childNestingAddress][
            equipment.childTokenId
        ] -= 1;

        emit ChildResourceUnequipped(
            tokenId,
            resourceId,
            slotPartId,
            equipment.childTokenId,
            equipment.childEquippableAddress,
            equipment.childResourceId
        );
        _afterUnequip(tokenId, resourceId, slotPartId);
    }

    /**
     * @notice Used to equip a child into a slot that already has a child equipped and unequip the current child at the
     *  same time.
     * @dev This can only be called by the owner of the token or by an account that has been granted permission to
     *  manage the given token by the current owner.
     * @dev The `IntakeEquip` stuct contains the following data:
     *  [
     *      tokenId,
     *      childIndex,
     *      resourceId,
     *      slotPartId,
     *      childResourceId
     *  ]
     * @param data An `IntakeEquip` struct specifying the equip data
     */
    function replaceEquipment(IntakeEquip memory data)
        public
        virtual
        onlyApprovedOrOwner(data.tokenId)
        nonReentrant
    {
        _unequip(data.tokenId, data.resourceId, data.slotPartId);
        _equip(data);
    }

    /**
     * @notice Used to check whether the given token has a child token equipped.
     * @param tokenId ID of the parent token
     * @param childAddress Address of the child token's collection
     * @param childTokenId ID of the child token
     * @return bool Boolean value indicating whether the child is equipped into the given parent
     */
    function isChildEquipped(
        uint256 tokenId,
        address childAddress,
        uint256 childTokenId
    ) public view returns (bool) {
        return
            _equipCountPerChild[tokenId][childAddress][childTokenId] !=
            uint8(0);
    }

    /**
     * @notice Used to get the address of resource's `Base`
     * @param resourceId ID of the resource we are retrieving the `Base` address from
     * @return address Address of the resource's `Base`
     */
    function getBaseAddressOfResource(uint64 resourceId)
        public
        view
        returns (address)
    {
        return _baseAddresses[resourceId];
    }

    // --------------------- VALIDATION ---------------------

    /**
     * @notice Internal function used to declare that the resources belonging to a given `equippableGroupId` are
     *  equippable into the `Slot` associated with the `partId` of the collection at the specified `parentAddress`
     * @param equippableGroupId ID of the equippable group
     * @param parentAddress Address of the parent into which the equippable group can be equipped into
     * @param slotPartId ID of the `Slot` that the items belonging to the equippable group can be equipped into
     */
    function _setValidParentForEquippableGroup(
        uint64 equippableGroupId,
        address parentAddress,
        uint64 slotPartId
    ) internal {
        if (equippableGroupId == uint64(0) || slotPartId == uint64(0))
            revert RMRKIdZeroForbidden();
        _validParentSlots[equippableGroupId][parentAddress] = slotPartId;
        emit ValidParentEquippableGroupIdSet(
            equippableGroupId,
            slotPartId,
            parentAddress
        );
    }

    /**
     * @notice Used to verify whether a token can be equipped into a given parent's slot.
     * @param parent Address of the parent token's smart contract
     * @param tokenId ID of the token we want to equip
     * @param resourceId ID of the resource associated with the token we want to equip
     * @param slotId ID of the slot that we want to equip the token into
     * @return bool The boolean indicating whether the token with the given resource can be equipped into the desired
     *  slot
     */
    function canTokenBeEquippedWithResourceIntoSlot(
        address parent,
        uint256 tokenId,
        uint64 resourceId,
        uint64 slotId
    ) public view returns (bool) {
        uint64 equippableGroupId = _equippableGroupIds[resourceId];
        uint64 equippableSlot = _validParentSlots[equippableGroupId][parent];
        if (equippableSlot == slotId) {
            (, bool found) = getActiveResources(tokenId).indexOf(resourceId);
            return found;
        }
        return false;
    }

    ////////////////////////////////////////
    //       MANAGING EXTENDED RESOURCES
    ////////////////////////////////////////

    /**
     * @notice Used to add a resource entry.
     * @dev This internal function warrants custom access control to be implemented when used.
     * @dev `ExtendedResource` consists of the following parameters:
     *  [
     *      resourceId,
     *      childResourceId,
     *      childTokenId,
     *      childEquippableAddress
     *  ]
     * @param resource An `ExtendedResource` struct containing the components of a resource we are adding
     * @param fixedPartIds An array of IDs of fixed parts to be included in the resource
     * @param slotPartIds An array of IDs of slot parts to be included in the resource
     */
    function _addResourceEntry(
        ExtendedResource memory resource,
        uint64[] calldata fixedPartIds,
        uint64[] calldata slotPartIds
    ) internal {
        uint64 id = resource.id;
        _addResourceEntry(id, resource.metadataURI);

        if (
            resource.baseAddress == address(0) &&
            (fixedPartIds.length != 0 || slotPartIds.length != 0)
        ) revert RMRKBaseRequiredForParts();

        _baseAddresses[id] = resource.baseAddress;
        _equippableGroupIds[id] = resource.equippableGroupId;
        _fixedPartIds[id] = fixedPartIds;
        _slotPartIds[id] = slotPartIds;
    }

    /**
     * @notice Used to get the extended resource struct of the resource associated with given `resourceId`.
     * @dev The `ExtendedResource` struct contains the following data:
     *  [
     *      id,
     *      equippableGroupId,
     *      baseAddress,
     *      metadataURI
     *  ]
     * @param resourceId ID of the resource of which we are retrieving the extended resource struct
     * @return struct The `ExtendedResource` struct associated with the resource
     */
    function getExtendedResource(uint64 resourceId)
        public
        view
        virtual
        returns (ExtendedResource memory)
    {
        string memory meta = getResourceMeta(resourceId);

        return
            ExtendedResource({
                id: resourceId,
                equippableGroupId: _equippableGroupIds[resourceId],
                baseAddress: _baseAddresses[resourceId],
                metadataURI: meta
            });
    }

    ////////////////////////////////////////
    //              UTILS
    ////////////////////////////////////////

    /**
     * @notice Used to retrieve the slot part IDs associated with a given resource.
     * @param resourceId ID of the resource of which we are retrieving the array of slot part IDs
     * @return uint64[] An array of slot part IDs associated with the given resource
     */
    function getSlotPartIds(uint64 resourceId)
        public
        view
        returns (uint64[] memory)
    {
        return _slotPartIds[resourceId];
    }

    /**
     * @notice Used to get IDs of the fixed parts present on a given resource.
     * @param resourceId ID of the resource of which to get the active fiixed parts
     * @return uint64[] An array of active fixed parts present on resource
     */
    function getFixedPartIds(uint64 resourceId)
        public
        view
        returns (uint64[] memory)
    {
        return _fixedPartIds[resourceId];
    }

    /**
     * @notice Used to get the Equipment object equipped into the specified slot of the desired token.
     * @dev The `Equipment` struct consists of the following data:
     *  [
     *      resourceId,
     *      childResourceId,
     *      childTokenId,
     *      childEquippableAddress
     *  ]
     * @param tokenId ID of the token for which we are retrieving the equipped object
     * @param targetBaseAddress Address of the `Base` associated with the `Slot` part of the token
     * @param slotPartId ID of the `Slot` part that we are checking for equipped objects
     * @return struct The `Equipment` struct containing data about the equipped object
     */
    function getEquipment(
        uint256 tokenId,
        address targetBaseAddress,
        uint64 slotPartId
    ) public view returns (Equipment memory) {
        return _equipments[tokenId][targetBaseAddress][slotPartId];
    }

    /**
     * @notice Used to  verify that the given token has been minted.
     * @dev As this function utilizes the `_exists()` function, the token is marked as non-existent when it is owned by
     *  the `0x0` address.Reverts if the `tokenId` has not been minted yet.
     * @dev If the token with the specified ID doesn't "exist", the execution of the function is reverted.
     * @param tokenId ID of the token we are checking
     */
    function _requireMinted(uint256 tokenId) internal view virtual {
        if (!_exists(tokenId)) revert ERC721InvalidTokenId();
    }

    /**
     * @notice Used to validate that the given token exists.
     * @dev As the check validates that the owner is not the `0x0` address, the token is marked as non-existent if it
     *  hasn't been minted yet, or if has already been burned.
     * @param tokenId ID of the token we are checking
     * @return bool A boolean value specifying whether the token exists (`true`) or not (`false`)
     */
    function _exists(uint256 tokenId) internal view virtual returns (bool) {
        return ownerOf(tokenId) != address(0);
    }

    /**
     * @notice Used to retrieve the owner of the given token.
     * @dev This returns the root owner of the token. In case where the token is nested into a parent token, the owner
     *  is iteratively searched for, until non-smart contract owner is found.
     * @param tokenId ID of the token we are checking
     * @return address Address of the root owner of the token
     */
    function ownerOf(uint256 tokenId) internal view returns (address) {
        return IRMRKNesting(_nestingAddress).ownerOf(tokenId);
    }

    // HOOKS

    function _beforeEquip(IntakeEquip memory data) internal virtual {}

    function _afterEquip(IntakeEquip memory data) internal virtual {}

    function _beforeUnequip(
        uint256 tokenId,
        uint64 resourceId,
        uint64 slotPartId
    ) internal virtual {}

    function _afterUnequip(
        uint256 tokenId,
        uint64 resourceId,
        uint64 slotPartId
    ) internal virtual {}
}<|MERGE_RESOLUTION|>--- conflicted
+++ resolved
@@ -309,7 +309,6 @@
         _equip(data);
     }
 
-<<<<<<< HEAD
     /**
      * @notice Private function used to equip a child into a token.
      * @dev Execution will be reverted if the `Slot` already has an item equipped.
@@ -325,10 +324,7 @@
      *  ]
      * @param data An `IntakeEquip` struct specifying the equip data
      */
-    function _equip(IntakeEquip memory data) private {
-=======
-    function _equip(IntakeEquip memory data) internal virtual {
->>>>>>> e9ed334c
+     function _equip(IntakeEquip memory data) internal virtual {
         address baseAddress = getBaseAddressOfResource(data.resourceId);
         uint64 slotPartId = data.slotPartId;
         if (
