// SPDX-License-Identifier: Apache-2.0

//Generally all interactions should propagate downstream

pragma solidity ^0.8.15;

import "./IRMRKNesting.sol";
import "../core/RMRKCore.sol";
import "../library/RMRKLib.sol";
import "@openzeppelin/contracts/token/ERC721/extensions/IERC721Metadata.sol";
import "@openzeppelin/contracts/token/ERC721/IERC721.sol";
import "@openzeppelin/contracts/token/ERC721/IERC721Receiver.sol";
import "@openzeppelin/contracts/utils/Address.sol";
import "@openzeppelin/contracts/utils/Context.sol";
import "@openzeppelin/contracts/utils/introspection/IERC165.sol";
import "@openzeppelin/contracts/utils/Strings.sol";
// import "hardhat/console.sol";

error ERC721AddressZeroIsNotaValidOwner();
error ERC721ApprovalToCurrentOwner();
error ERC721ApproveCallerIsNotOwnerNorApprovedForAll();
error ERC721ApprovedQueryForNonexistentToken();
error ERC721ApproveToCaller();
error ERC721InvalidTokenId();
error ERC721MintToTheZeroAddress();
error ERC721NotApprovedOrOwner();
error ERC721TokenAlreadyMinted();
error ERC721TransferFromIncorrectOwner();
error ERC721TransferToNonReceiverImplementer();
error ERC721TransferToTheZeroAddress();
error RMRKCannotBurnGuestNestedNFT();
error RMRKCanOnlyUnnestToGuestOwnerOrGuestOwner();
error RMRKChildAlreadyExists();
error RMRKChildIndexOutOfRange();
error RMRKInvalidChildReclaim();
error RMRKIsNotContract();
error RMRKMaxPendingChildrenReached();
error RMRKMintToNonRMRKImplementer();
error RMRKNestingTooDeep();
error RMRKNestingTransferToDescendant();
error RMRKNestingTransferToNonRMRKNestingImplementer();
error RMRKNestingTransferToSelf();
error RMRKNotApprovedOrDirectOwner();
error RMRKPendingChildIndexOutOfRange();

/**
 * @dev RMRK nesting implementation. This contract is heirarchy agnostic, and can
 * support an arbitrary number of nested levels up and down, as long as gas limits
 * allow
 *
 */

contract RMRKNesting is Context, IERC165, IERC721, IRMRKNesting, RMRKCore {
    using RMRKLib for uint256;
    using Address for address;
    using Strings for uint256;

    uint256 private constant _MAX_LEVELS_TO_CHECK_FOR_INHERITANCE_LOOP = 100;

    // Mapping from token ID to owner address
    mapping(uint256 => address) private _owners;

    // Mapping owner address to token count
    mapping(address => uint256) private _balances;

    // Mapping from token ID to approver address to approved address
    // The approver is necessary so approvals are invalidated for nested children on transfer
    // WARNING: If a child NFT returns the original root owner, old permissions would be active again
    mapping(uint256 => mapping(address => address)) private _tokenApprovals;

    // Mapping from owner to operator approvals
    mapping(address => mapping(address => bool)) private _operatorApprovals;

    // ------------------- NESTING --------------

    // Mapping from token ID to RMRKOwner struct
    mapping(uint256 => RMRKOwner) private _RMRKOwners;

    // Mapping from token ID to RMRKOwner struct
    mapping(address => mapping(uint256 => address)) private _guestOwners;

    // Mapping of tokenId to array of active children structs
    mapping(uint256 => Child[]) private _children;

    // Mapping of tokenId to array of pending children structs
    mapping(uint256 => Child[]) private _pendingChildren;

    // Mapping of child token address to child token Id to position in children array.
    // This may be able to be gas optimized if we can use the child as a mapping element directly.
    // We might have a first extra mapping from token Id, but since the same child cannot be
    // nested into multiple tokens we can strip it for size/gas savings.
    mapping(address => mapping(uint256 => uint256)) private _posInChildArray;

    // -------------------------- MODIFIERS ----------------------------

    function _onlyApprovedOrOwner(uint256 tokenId) private view {
        if (!_isApprovedOrOwner(_msgSender(), tokenId))
            revert ERC721NotApprovedOrOwner();
    }

    modifier onlyApprovedOrOwner(uint256 tokenId) {
        _onlyApprovedOrOwner(tokenId);
        _;
    }

    /**
     * @notice Internal function for checking token ownership relative to immediate parent.
     * @dev This does not delegate to ownerOf, which returns the root owner.
     * Reverts if caller is not immediate owner.
     * Used for parent-scoped transfers.
     * @param tokenId tokenId to check owner against.
     */
    function _onlyApprovedOrDirectOwner(uint256 tokenId) private view {
        if (!_isApprovedOrDirectOwner(_msgSender(), tokenId))
            revert RMRKNotApprovedOrDirectOwner();
    }

    modifier onlyApprovedOrDirectOwner(uint256 tokenId) {
        _onlyApprovedOrDirectOwner(tokenId);
        _;
    }

    // ----------------------------- CONSTRUCTOR ------------------------------

    /**
     * @dev Initializes the contract by setting a `name` and a `symbol` to the token collection.
     */
    constructor(string memory name_, string memory symbol_)
        RMRKCore(name_, symbol_)
    {}

    // ------------------------------- ERC721 ---------------------------------
    /**
     * @dev See {IERC165-supportsInterface}.
     */
    function supportsInterface(bytes4 interfaceId)
        public
        view
        virtual
        returns (bool)
    {
        // console.logBytes4(type(IRMRKNesting).interfaceId);
        return
            interfaceId == type(IERC165).interfaceId ||
            interfaceId == type(IERC721).interfaceId ||
            interfaceId == type(IERC721Metadata).interfaceId ||
            interfaceId == type(IRMRKNesting).interfaceId;
    }

    /**
     * @dev See {IERC721-balanceOf}.
     */
    function balanceOf(address owner) public view virtual returns (uint256) {
        if (owner == address(0)) revert ERC721AddressZeroIsNotaValidOwner();
        return _balances[owner];
    }

    ////////////////////////////////////////
    //              TRANSFERS
    ////////////////////////////////////////

    /**
     * @dev See {IERC721-transferFrom}.
     */
    function transferFrom(
        address from,
        address to,
        uint256 tokenId
    ) public virtual onlyApprovedOrDirectOwner(tokenId) {
        _transfer(from, to, tokenId);
    }

    /**
     * @dev See {IERC721-safeTransferFrom}.
     */
    function safeTransferFrom(
        address from,
        address to,
        uint256 tokenId
    ) public virtual {
        safeTransferFrom(from, to, tokenId, "");
    }

    /**
     * @dev See {IERC721-safeTransferFrom}.
     */
    function safeTransferFrom(
        address from,
        address to,
        uint256 tokenId,
        bytes memory data
    ) public virtual onlyApprovedOrDirectOwner(tokenId) {
        _safeTransfer(from, to, tokenId, data);
    }

    function nestTransferFrom(
        address from,
        address to,
        uint256 tokenId,
        uint256 destinationId,
        bool asGuest
    ) public virtual onlyApprovedOrDirectOwner(tokenId) {
        _nestTransfer(from, to, tokenId, destinationId, asGuest);
    }

    /**
     * @dev Safely transfers `tokenId` token from `from` to `to`, checking first that contract recipients
     * are aware of the ERC721 protocol to prevent tokens from being forever locked.
     *
     * `data` is additional data, it has no specified format and it is sent in call to `to`.
     *
     * This internal function is equivalent to {safeTransferFrom}, and can be used to e.g.
     * implement alternative mechanisms to perform token transfer, such as signature-based.
     *
     * Requirements:
     *
     * - `from` cannot be the zero address.
     * - `to` cannot be the zero address.
     * - `tokenId` token must exist and be owned by `from`.
     * - If `to` refers to a smart contract, it must implement {IERC721Receiver-onERC721Received}, which is called upon a safe transfer.
     *
     * Emits a {Transfer} event.
     */
    function _safeTransfer(
        address from,
        address to,
        uint256 tokenId,
        bytes memory data
    ) internal virtual {
        _transfer(from, to, tokenId);
        if (!_checkOnERC721Received(from, to, tokenId, data))
            revert ERC721TransferToNonReceiverImplementer();
    }

    /**
     * @dev Transfers `tokenId` from `from` to `to`.
     *  As opposed to {transferFrom}, this imposes no restrictions on msg.sender.
     *
     * Requirements:
     *
     * - `to` cannot be the zero address.
     * - `tokenId` token must be owned by `from`.
     *
     * Emits a {Transfer} event.
     */

    function _transfer(
        address from,
        address to,
        uint256 tokenId
    ) internal virtual {
        (address immediateOwner, , ) = rmrkOwnerOf(tokenId);
        if (immediateOwner != from) revert ERC721TransferFromIncorrectOwner();
        if (to == address(0)) revert ERC721TransferToTheZeroAddress();

        _beforeTokenTransfer(from, to, tokenId);

        _balances[from] -= 1;
        _updateOwnerAndClearApprovals(tokenId, 0, to, false);
        _balances[to] += 1;

        emit Transfer(from, to, tokenId);
        _afterTokenTransfer(from, to, tokenId);
    }

    function _nestTransfer(
        address from,
        address to,
        uint256 tokenId,
        uint256 destinationId,
        bool asGuest
    ) internal virtual {
        (address immediateOwner, , ) = rmrkOwnerOf(tokenId);
        if (immediateOwner != from) revert ERC721TransferFromIncorrectOwner();
        if (to == address(0)) revert ERC721TransferToTheZeroAddress();
        if (to == address(this) && tokenId == destinationId)
            revert RMRKNestingTransferToSelf();

        // Destination contract checks:
        // It seems redundant, but otherwise it would revert with no error
        if (!to.isContract()) revert RMRKIsNotContract();
        if (!IERC165(to).supportsInterface(type(IRMRKNesting).interfaceId))
            revert RMRKNestingTransferToNonRMRKNestingImplementer();
        _checkForInheritanceLoop(tokenId, to, destinationId);

        _beforeTokenTransfer(from, to, tokenId);
        _balances[from] -= 1;
        _updateOwnerAndClearApprovals(tokenId, destinationId, to, true);
        _balances[to] += 1;

        // Sending to NFT:
        _sendToNFT(tokenId, destinationId, from, to, asGuest);
    }

    function _sendToNFT(
        uint256 tokenId,
        uint256 destinationId,
        address from,
        address to,
        bool asGuest
    ) private {
        IRMRKNesting destContract = IRMRKNesting(to);
        // TODO: Review this is the right guest owner
        address guestOwner = asGuest ? from : address(0);
        destContract.addChild(destinationId, tokenId, guestOwner);
        _afterTokenTransfer(from, to, tokenId);

        emit Transfer(from, to, tokenId);
    }

    function _checkForInheritanceLoop(
        uint256 currentId,
        address targetContract,
        uint256 targetId
    ) private view {
        for (uint256 i; i < _MAX_LEVELS_TO_CHECK_FOR_INHERITANCE_LOOP; ) {
            (
                address nextOwner,
                uint256 nextOwnerTokenId,
                bool isNft
            ) = IRMRKNesting(targetContract).rmrkOwnerOf(targetId);
            // If there's a final address, we're good. There's no loop.
            if (!isNft) {
                return;
            }
            // Ff the current nft is an ancestor at some point, there is an inheritance loop
            if (nextOwner == address(this) && nextOwnerTokenId == currentId) {
                revert RMRKNestingTransferToDescendant();
            }
            // We reuse the parameters to save some contract size
            targetContract = nextOwner;
            targetId = nextOwnerTokenId;
            unchecked {
                ++i;
            }
        }
        revert RMRKNestingTooDeep();
    }

    ////////////////////////////////////////
    //              MINTING
    ////////////////////////////////////////

    /**
     * @dev Safely mints `tokenId` and transfers it to `to`.
     *
     * Requirements:
     *
     * - `tokenId` must not exist.
     * - If `to` refers to a smart contract, it must implement {IERC721Receiver-onERC721Received}, which is called upon a safe transfer.
     *
     * Emits a {Transfer} event.
     */
    function _safeMint(address to, uint256 tokenId) internal virtual {
        _safeMint(to, tokenId, "");
    }

    /**
     * @dev Same as {xref-ERC721-_safeMint-address-uint256-}[`_safeMint`], with an additional `data` parameter which is
     * forwarded in {IERC721Receiver-onERC721Received} to contract recipients.
     */
    function _safeMint(
        address to,
        uint256 tokenId,
        bytes memory data
    ) internal virtual {
        _mint(to, tokenId);
        if (!_checkOnERC721Received(address(0), to, tokenId, data))
            revert ERC721TransferToNonReceiverImplementer();
    }

    /**
     * @dev Mints `tokenId` and transfers it to `to`.
     *
     * WARNING: Usage of this method is discouraged, use {_safeMint} whenever possible
     *
     * Requirements:
     *
     * - `tokenId` must not exist.
     * - `to` cannot be the zero address.
     *
     * Emits a {Transfer} event.
     */
    function _mint(address to, uint256 tokenId) internal virtual {
        _innerMint(to, tokenId, 0);

        emit Transfer(address(0), to, tokenId);
        _afterTokenTransfer(address(0), to, tokenId);
    }

    function _nestMint(
        address to,
        uint256 tokenId,
        uint256 destinationId
    ) internal virtual {
        // It seems redundant, but otherwise it would revert with no error
        if (!to.isContract()) revert RMRKIsNotContract();
        if (!IERC165(to).supportsInterface(type(IRMRKNesting).interfaceId))
            revert RMRKMintToNonRMRKImplementer();

        _innerMint(to, tokenId, destinationId);
        _sendToNFT(tokenId, destinationId, address(0), to, false);
    }

    function _innerMint(
        address to,
        uint256 tokenId,
        uint256 destinationId
    ) private {
        if (to == address(0)) revert ERC721MintToTheZeroAddress();
        if (_exists(tokenId)) revert ERC721TokenAlreadyMinted();

        _beforeTokenTransfer(address(0), to, tokenId);

        _balances[to] += 1;
        _RMRKOwners[tokenId] = RMRKOwner({
            ownerAddress: to,
            tokenId: destinationId,
            isNft: destinationId != 0
        });
    }

    ////////////////////////////////////////
    //              Ownership
    ////////////////////////////////////////

    /**
     * @notice Returns the root owner of the current RMRK NFT.
     * @dev In the event the NFT is owned by another NFT, it will recursively ask the parent.
     */
    function ownerOf(uint256 tokenId)
        public
        view
        virtual
        override(IRMRKNesting, IERC721)
        returns (address)
    {
        (address owner, uint256 ownerTokenId, bool isNft) = rmrkOwnerOf(
            tokenId
        );
        if (isNft) {
            owner = IRMRKNesting(owner).ownerOf(ownerTokenId);
        }
        return owner;
    }

    /**
     * @notice Returns the immediate provenance data of the current RMRK NFT.
     * @dev In the event the NFT is owned by a wallet, tokenId will be zero and isNft will be false. Otherwise,
     * the returned data is the contract address and tokenID of the owner NFT, as well as its isNft flag.
     */
    function rmrkOwnerOf(uint256 tokenId)
        public
        view
        virtual
        returns (
            address,
            uint256,
            bool
        )
    {
        RMRKOwner memory owner = _RMRKOwners[tokenId];
        if (owner.ownerAddress == address(0)) revert ERC721InvalidTokenId();

        return (owner.ownerAddress, owner.tokenId, owner.isNft);
    }

    function guestOwnerOf(address childAddress, uint256 childId)
        public
        view
        returns (address)
    {
        return _guestOwners[childAddress][childId];
    }

    ////////////////////////////////////////
    //              BURNING
    ////////////////////////////////////////

    function burnChild(uint256 tokenId, uint256 index)
        public
        onlyApprovedOrDirectOwner(tokenId)
    {
        if (_children[tokenId].length <= index)
            revert RMRKChildIndexOutOfRange();
        _burnChild(tokenId, index);
        _removeChildByIndex(_children[tokenId], index);
    }

    function _burnChild(uint256 tokenId, uint256 index) private {
        Child memory child = _children[tokenId][index];
        if (guestOwnerOf(child.contractAddress, child.tokenId) != address(0))
            revert RMRKCannotBurnGuestNestedNFT();

        IRMRKNesting(child.contractAddress).burn(child.tokenId);
    }

    /**
     * @dev Destroys `tokenId`.
     * The approval is cleared when the token is burned.
     *
     * Requirements:
     *
     * - `tokenId` must exist.
     *
     * Emits a {Transfer} event.
     */

    //update for reentrancy
    function burn(uint256 tokenId)
        public
        virtual
        onlyApprovedOrDirectOwner(tokenId)
    {
        (address _RMRKOwner, , ) = rmrkOwnerOf(tokenId);
        address owner = ownerOf(tokenId);
        _balances[_RMRKOwner] -= 1;

        _beforeTokenTransfer(owner, address(0), tokenId);
        _approve(address(0), tokenId);
        _cleanApprovals(tokenId);

        Child[] memory children = childrenOf(tokenId);

        uint256 length = children.length; //gas savings
        for (uint256 i; i < length; ) {
            _burnChild(tokenId, i);
            unchecked {
                ++i;
            }
        }
        delete _RMRKOwners[tokenId];
        delete _pendingChildren[tokenId];
        delete _children[tokenId];
        // Review: is this redundant with _approve(0)
        delete _tokenApprovals[tokenId][owner];

        _afterTokenTransfer(owner, address(0), tokenId);
        emit Transfer(owner, address(0), tokenId);
    }

    ////////////////////////////////////////
    //              APPROVALS
    ////////////////////////////////////////

    /**
     * @dev See {IERC721-approve}.
     */
    function approve(address to, uint256 tokenId) public virtual {
        address owner = ownerOf(tokenId);
        if (to == owner) revert ERC721ApprovalToCurrentOwner();

        if (_msgSender() != owner && !isApprovedForAll(owner, _msgSender()))
            revert ERC721ApproveCallerIsNotOwnerNorApprovedForAll();

        _approve(to, tokenId);
    }

    /**
     * @dev See {IERC721-getApproved}.
     */
    function getApproved(uint256 tokenId)
        public
        view
        virtual
        returns (address)
    {
        _requireMinted(tokenId);

        return _tokenApprovals[tokenId][ownerOf(tokenId)];
    }

    /**
     * @dev See {IERC721-setApprovalForAll}.
     */
    function setApprovalForAll(address operator, bool approved) public virtual {
        if (_msgSender() == operator) revert ERC721ApproveToCaller();
        _operatorApprovals[_msgSender()][operator] = approved;
        emit ApprovalForAll(_msgSender(), operator, approved);
    }

    /**
     * @dev See {IERC721-isApprovedForAll}.
     */
    function isApprovedForAll(address owner, address operator)
        public
        view
        virtual
        returns (bool)
    {
        return _operatorApprovals[owner][operator];
    }

    /**
     * @dev Approve `to` to operate on `tokenId`
     *
     * Emits an {Approval} event.
     */
    function _approve(address to, uint256 tokenId) internal virtual {
        address owner = ownerOf(tokenId);
        _tokenApprovals[tokenId][owner] = to;
        emit Approval(owner, to, tokenId);
    }

    function _updateOwnerAndClearApprovals(
        uint256 tokenId,
        uint256 destinationId,
        address to,
        bool isNft
    ) internal {
        _RMRKOwners[tokenId] = RMRKOwner({
            ownerAddress: to,
            tokenId: destinationId,
            isNft: isNft
        });

        // Clear approvals from the previous owner
        _approve(address(0), tokenId);
        _cleanApprovals(tokenId);
    }

    function _cleanApprovals(uint256 tokenId) internal virtual {}

    ////////////////////////////////////////
    //              UTILS
    ////////////////////////////////////////

    /**
     * @dev Returns whether `spender` is allowed to manage `tokenId`.
     *
     * Requirements:
     *
     * - `tokenId` must exist.
     */
    function _isApprovedOrOwner(address spender, uint256 tokenId)
        internal
        view
        virtual
        returns (bool)
    {
        address owner = ownerOf(tokenId);
        return (spender == owner ||
            isApprovedForAll(owner, spender) ||
            getApproved(tokenId) == spender);
    }

    function _isApprovedOrDirectOwner(address spender, uint256 tokenId)
        internal
        view
        virtual
        returns (bool)
    {
        (address owner, uint256 parentTokenId, ) = rmrkOwnerOf(tokenId);
        // When the parent is an NFT, only it can do operations
        if (parentTokenId != 0) {
            return (spender == owner);
        }
        // Otherwise, the owner or approved address can
        return (spender == owner ||
            isApprovedForAll(owner, spender) ||
            getApproved(tokenId) == spender);
    }

    /**
     * @dev Reverts if the `tokenId` has not been minted yet.
     */

    function _requireMinted(uint256 tokenId) internal view virtual {
        if (!_exists(tokenId)) revert ERC721InvalidTokenId();
    }

    /**
     * @dev Returns whether `tokenId` exists.
     *
     * Tokens can be managed by their owner or approved accounts via {approve} or {setApprovalForAll}.
     *
     * Tokens start existing when they are minted (`_mint`),
     * and stop existing when they are burned (`burn`).
     */
    function _exists(uint256 tokenId) internal view virtual returns (bool) {
        return _RMRKOwners[tokenId].ownerAddress != address(0);
    }

    /**
     * @dev Internal function to invoke {IERC721Receiver-onERC721Received} on a target address.
     * The call is not executed if the target address is not a contract.
     *
     * @param from address representing the previous owner of the given token ID
     * @param to target address that will receive the tokens
     * @param tokenId uint256 ID of the token to be transferred
     * @param data bytes optional data to send along with the call
     * @return bool whether the call correctly returned the expected magic value
     */
    function _checkOnERC721Received(
        address from,
        address to,
        uint256 tokenId,
        bytes memory data
    ) internal returns (bool) {
        if (to.isContract()) {
            try
                IERC721Receiver(to).onERC721Received(
                    _msgSender(),
                    from,
                    tokenId,
                    data
                )
            returns (bytes4 retval) {
                return retval == IERC721Receiver.onERC721Received.selector;
            } catch (bytes memory reason) {
                if (reason.length == 0) {
                    revert ERC721TransferToNonReceiverImplementer();
                } else {
                    /// @solidity memory-safe-assembly
                    assembly {
                        revert(add(32, reason), mload(reason))
                    }
                }
            }
        } else {
            return true;
        }
    }

    ////////////////////////////////////////
    //      CHILD MANAGEMENT PUBLIC
    ////////////////////////////////////////

    /**
     * @dev Function designed to be used by other instances of RMRK-Core contracts to update children.
     * param1 parentTokenId is the tokenId of the parent token on (this).
     * param2 childTokenId is the tokenId of the child instance
     */

    //update for reentrancy
    function addChild(
        uint256 parentTokenId,
        uint256 childTokenId,
        address guestOwner
    ) public virtual {
        _requireMinted(parentTokenId);

        if (!_msgSender().isContract()) revert RMRKIsNotContract();

        Child memory child = Child({
            contractAddress: _msgSender(),
            tokenId: childTokenId
        });

        uint256 length = _pendingChildren[parentTokenId].length;

        if (length < 128) {
            _pendingChildren[parentTokenId].push(child);
            _guestOwners[_msgSender()][childTokenId] = guestOwner;
        } else {
            revert RMRKMaxPendingChildrenReached();
        }

        // Previous lenght matches the index for the new child
        emit ChildProposed(parentTokenId, _msgSender(), childTokenId, length);
    }

    /**
     * @notice Sends an instance of Child from the pending children array at index to children array for tokenId.
     * @param tokenId tokenId of parent token to accept a child on
     * @param index index of child in _pendingChildren array to accept.
     */
    function acceptChild(uint256 tokenId, uint256 index)
        public
        virtual
        onlyApprovedOrOwner(tokenId)
    {
        if (_pendingChildren[tokenId].length <= index)
            revert RMRKPendingChildIndexOutOfRange();

        Child memory child = _pendingChildren[tokenId][index];

        if (_posInChildArray[child.contractAddress][child.tokenId] != 0)
            revert RMRKChildAlreadyExists();

        _removeChildByIndex(_pendingChildren[tokenId], index);

        _children[tokenId].push(child);

        _posInChildArray[child.contractAddress][child.tokenId] = _children[
            tokenId
        ].length;

        emit ChildAccepted(
            tokenId,
            child.contractAddress,
            child.tokenId,
            index
        );
    }

    /**
     * @notice Deletes all pending children.
     * @dev This does not update the ownership storage data on children. If necessary, ownership
     * can be reclaimed by the rootOwner of the previous parent (this).
     */
    function rejectAllChildren(uint256 tokenId)
        public
        virtual
        onlyApprovedOrOwner(tokenId)
    {
        delete (_pendingChildren[tokenId]);
        emit AllChildrenRejected(tokenId);
    }

    /**
     * @notice Deletes a single child from the pending array by index.
     * @param tokenId tokenId whose pending child is to be rejected
     * @param index index on tokenId pending child array to reject
     * @param to if an address which is not the zero address is passed, this will attempt to transfer
     * the child to `to` via a call-in to the child address.
     * @dev If `to` is the zero address, the child's ownership structures will not be updated, resulting in an
     * 'orphaned' child. If a call with a populated `to` field fails, call this function with `to` set to the
     * zero address to orphan the child. Orphaned children can be reclaimed by a call to reclaimChild on this
     * contract by the root owner.
     */

    function rejectChild(
        uint256 tokenId,
        uint256 index,
        address to
    ) public virtual {
        _unnestChild(tokenId, index, to, true);
    }

    /**
     * @notice Function to unnest a child from the active token array.
     * @param tokenId is the tokenId of the parent token to unnest from.
     * @param index is the index of the child token ID.
     * @param to is the address to transfer this
     * @param isPending indicates if the child is pending (active otherwise).
     */
    function unnestChild(
        uint256 tokenId,
        uint256 index,
<<<<<<< HEAD
        address to,
        bool isPending
    ) public virtual {
        _unnestChild(tokenId, index, to, isPending);
    }
=======
        address to
    ) public virtual onlyApprovedOrOwner(tokenId) {
        _unnestChild(tokenId, index, to);
    }

    function _unnestChild(
        uint256 tokenId,
        uint256 index,
        address to
    ) internal virtual {
        if (_children[tokenId].length <= index)
            revert RMRKChildIndexOutOfRange();
>>>>>>> 6c516647

    function _unnestChild(
        uint256 tokenId,
        uint256 index,
        address to,
        bool isPending
    ) internal virtual {
        bool isApprovedOrOwner = _isApprovedOrOwner(_msgSender(), tokenId);
        Child memory child = isPending
            ? pendingChildOf(tokenId, index)
            : childOf(tokenId, index);
        address guestOwner = guestOwnerOf(child.contractAddress, child.tokenId);

        if (!isApprovedOrOwner && _msgSender() != guestOwner)
            revert ERC721NotApprovedOrOwner();

        // If there's a guestOwner, only guestOwner can unnest to a different address.
        // We still allow owner or approve to unnest to guest owner.
        if (guestOwner != address(0)) {
            if (
                _msgSender() != guestOwner &&
                to != guestOwner &&
                to != address(0)
            ) {
                revert RMRKCanOnlyUnnestToGuestOwnerOrGuestOwner();
            }
            // When abandoning, we still need the guest owner to be able to claim it back
            if (to != address(0)) {
                delete _guestOwners[child.contractAddress][child.tokenId];
            }
        }

        if (isPending) {
            _removeChildByIndex(_pendingChildren[tokenId], index);
        } else {
            delete _posInChildArray[child.contractAddress][child.tokenId];
            _removeChildByIndex(_children[tokenId], index);
        }

        if (to != address(0)) {
            IERC721(child.contractAddress).safeTransferFrom(
                address(this),
                to,
                child.tokenId
            );
        }

        if (isPending) {
            emit ChildRejected(
                tokenId,
                child.contractAddress,
                child.tokenId,
                index
            );
        } else {
            emit ChildUnnested(
                tokenId,
                child.contractAddress,
                child.tokenId,
                index
            );
        }
    }

    function reclaimChild(
        uint256 tokenId,
        address childAddress,
        uint256 childTokenId
    ) public {
        address guestOwner = guestOwnerOf(childAddress, childTokenId);
        // If caller is guest owner we don't check for approval since token might be deleted
        if (
            _msgSender() != guestOwner &&
            !_isApprovedOrOwner(_msgSender(), tokenId)
        ) revert ERC721NotApprovedOrOwner();

        (address owner, uint256 ownerTokenId, bool isNft) = IRMRKNesting(
            childAddress
        ).rmrkOwnerOf(childTokenId);
        if (owner != address(this) || ownerTokenId != tokenId || !isNft)
            revert RMRKInvalidChildReclaim();

        if (guestOwner != address(0))
            delete _guestOwners[childAddress][childTokenId];

        IERC721(childAddress).safeTransferFrom(
            address(this),
            _msgSender(),
            childTokenId
        );
    }

    ////////////////////////////////////////
    //      CHILD MANAGEMENT GETTERS
    ////////////////////////////////////////

    /**
     * @notice Returns all confirmed children
     */

    function childrenOf(uint256 parentTokenId)
        public
        view
        returns (Child[] memory)
    {
        Child[] memory children = _children[parentTokenId];
        return children;
    }

    /**
     * @notice Returns all pending children
     */

    function pendingChildrenOf(uint256 parentTokenId)
        public
        view
        returns (Child[] memory)
    {
        Child[] memory pendingChildren = _pendingChildren[parentTokenId];
        return pendingChildren;
    }

    function childOf(uint256 parentTokenId, uint256 index)
        public
        view
        returns (Child memory)
    {
        if (_children[parentTokenId].length <= index)
            revert RMRKChildIndexOutOfRange();
        Child memory child = _children[parentTokenId][index];
        return child;
    }

    function pendingChildOf(uint256 parentTokenId, uint256 index)
        public
        view
        returns (Child memory)
    {
        if (_pendingChildren[parentTokenId].length <= index)
            revert RMRKPendingChildIndexOutOfRange();
        Child memory child = _pendingChildren[parentTokenId][index];
        return child;
    }

    //HELPERS

    // For child storage array, callers must check valid length
    function _removeChildByIndex(Child[] storage array, uint256 index) private {
        array[index] = array[array.length - 1];
        array.pop();
    }
}<|MERGE_RESOLUTION|>--- conflicted
+++ resolved
@@ -29,7 +29,7 @@
 error ERC721TransferToNonReceiverImplementer();
 error ERC721TransferToTheZeroAddress();
 error RMRKCannotBurnGuestNestedNFT();
-error RMRKCanOnlyUnnestToGuestOwnerOrGuestOwner();
+error RMRKCanOnlyUnnestToGuestOwnerOrZeroAddress();
 error RMRKChildAlreadyExists();
 error RMRKChildIndexOutOfRange();
 error RMRKInvalidChildReclaim();
@@ -838,26 +838,11 @@
     function unnestChild(
         uint256 tokenId,
         uint256 index,
-<<<<<<< HEAD
         address to,
         bool isPending
     ) public virtual {
         _unnestChild(tokenId, index, to, isPending);
     }
-=======
-        address to
-    ) public virtual onlyApprovedOrOwner(tokenId) {
-        _unnestChild(tokenId, index, to);
-    }
-
-    function _unnestChild(
-        uint256 tokenId,
-        uint256 index,
-        address to
-    ) internal virtual {
-        if (_children[tokenId].length <= index)
-            revert RMRKChildIndexOutOfRange();
->>>>>>> 6c516647
 
     function _unnestChild(
         uint256 tokenId,
@@ -882,7 +867,7 @@
                 to != guestOwner &&
                 to != address(0)
             ) {
-                revert RMRKCanOnlyUnnestToGuestOwnerOrGuestOwner();
+                revert RMRKCanOnlyUnnestToGuestOwnerOrZeroAddress();
             }
             // When abandoning, we still need the guest owner to be able to claim it back
             if (to != address(0)) {
