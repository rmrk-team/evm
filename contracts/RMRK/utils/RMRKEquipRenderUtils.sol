// SPDX-License-Identifier: Apache-2.0

import "../base/IRMRKBaseStorage.sol";
import "../equippable/IRMRKEquippable.sol";
import "../library/RMRKLib.sol";
import "../library/RMRKErrors.sol";

pragma solidity ^0.8.16;

/**
 * @dev Extra utility functions for composing RMRK extended resources.
 */

contract RMRKEquipRenderUtils {
    using RMRKLib for uint64[];

    struct ExtendedActiveResource {
        uint64 id;
        uint64 equippableGroupId;
        uint16 priority;
        address baseAddress;
        string metadata;
        uint64[] fixedParts;
        uint64[] slotParts;
    }

    struct ExtendedPendingResource {
        uint64 id;
        uint64 equippableGroupId;
        uint128 acceptRejectIndex;
        uint64 overwritesResourceWithId;
        address baseAddress;
        string metadata;
        uint64[] fixedParts;
        uint64[] slotParts;
    }

    struct EquippedSlotPart {
        uint64 partId;
        uint64 childResourceId;
        uint8 z; //1 byte
        address childAddress;
        uint256 childId;
        string childResourceMetadata; //n bytes 32+
        string partMetadata; //n bytes 32+
    }

    function getExtendedActiveResources(address target, uint256 tokenId)
        public
        view
        virtual
        returns (ExtendedActiveResource[] memory)
    {
        IRMRKEquippable target_ = IRMRKEquippable(target);

        uint64[] memory resources = target_.getActiveResources(tokenId);
        uint16[] memory priorities = target_.getActiveResourcePriorities(
            tokenId
        );
        uint256 len = resources.length;
        if (len == 0) {
            revert RMRKTokenHasNoResources();
        }

        ExtendedActiveResource[]
            memory activeResources = new ExtendedActiveResource[](len);
        IRMRKEquippable.ExtendedResource memory extendedResource;
        for (uint256 i; i < len; ) {
            extendedResource = target_.getExtendedResource(
                tokenId,
                resources[i]
            );
            activeResources[i] = ExtendedActiveResource({
                id: resources[i],
                equippableGroupId: extendedResource.equippableGroupId,
                priority: priorities[i],
                baseAddress: extendedResource.baseAddress,
                metadata: extendedResource.metadataURI,
                fixedParts: target_.getFixedPartIds(resources[i]),
                slotParts: target_.getSlotPartIds(resources[i])
            });
            unchecked {
                ++i;
            }
        }
        return activeResources;
    }

    function getExtendedPendingResources(address target, uint256 tokenId)
        public
        view
        virtual
        returns (ExtendedPendingResource[] memory)
    {
        IRMRKEquippable target_ = IRMRKEquippable(target);

        uint64[] memory resources = target_.getPendingResources(tokenId);
        uint256 len = resources.length;
        if (len == 0) {
            revert RMRKTokenHasNoResources();
        }

        ExtendedPendingResource[]
            memory pendingResources = new ExtendedPendingResource[](len);
        IRMRKEquippable.ExtendedResource memory extendedResource;
        uint64 overwritesResourceWithId;
        for (uint256 i; i < len; ) {
            extendedResource = target_.getExtendedResource(
                tokenId,
                resources[i]
            );
            overwritesResourceWithId = target_.getResourceOverwrites(
                tokenId,
                resources[i]
            );
            pendingResources[i] = ExtendedPendingResource({
                id: resources[i],
                equippableGroupId: extendedResource.equippableGroupId,
                acceptRejectIndex: uint128(i),
                overwritesResourceWithId: overwritesResourceWithId,
                baseAddress: extendedResource.baseAddress,
                metadata: extendedResource.metadataURI,
                fixedParts: target_.getFixedPartIds(resources[i]),
                slotParts: target_.getSlotPartIds(resources[i])
            });
            unchecked {
                ++i;
            }
        }
        return pendingResources;
    }

    function getEquipped(
        address target,
        uint64 tokenId,
        uint64 resourceId
    )
        public
        view
        returns (
            uint64[] memory slotParts,
            IRMRKEquippable.Equipment[] memory childrenEquipped
        )
    {
        IRMRKEquippable target_ = IRMRKEquippable(target);

        address targetBaseAddress = target_.getBaseAddressOfResource(
            resourceId
        );
        uint64[] memory slotPartIds = target_.getSlotPartIds(resourceId);

        // TODO: Clarify on docs: Some children equipped might be empty.
        slotParts = new uint64[](slotPartIds.length);
        childrenEquipped = new IRMRKEquippable.Equipment[](slotPartIds.length);

        uint256 len = slotPartIds.length;
        for (uint256 i; i < len; ) {
            slotParts[i] = slotPartIds[i];
            IRMRKEquippable.Equipment memory equipment = target_.getEquipment(
                tokenId,
                targetBaseAddress,
                slotPartIds[i]
            );
            if (equipment.resourceId == resourceId) {
                childrenEquipped[i] = equipment;
            }
            unchecked {
                ++i;
            }
        }
    }

    function composeEquippables(
        address target,
        uint256 tokenId,
        uint64 resourceId
    )
        public
        view
        returns (
            IRMRKEquippable.ExtendedResource memory resource,
            IRMRKEquippable.FixedPart[] memory fixedParts,
            EquippedSlotPart[] memory slotParts
        )
    {
        IRMRKEquippable target_ = IRMRKEquippable(target);
        address targetBaseAddress = target_.getBaseAddressOfResource(
            resourceId
        );
        if (targetBaseAddress == address(0)) revert RMRKNotComposableResource();

        // If token does not have the resource, it would fail here.
        resource = target_.getExtendedResource(tokenId, resourceId);

        // Fixed parts:
        uint64[] memory fixedPartIds = target_.getFixedPartIds(resourceId);
        fixedParts = new IRMRKEquippable.FixedPart[](fixedPartIds.length);

        uint256 len = fixedPartIds.length;
        if (len != 0) {
            IRMRKBaseStorage.Part[] memory baseFixedParts = IRMRKBaseStorage(
                targetBaseAddress
            ).getParts(fixedPartIds);
            for (uint256 i; i < len; ) {
                fixedParts[i] = IRMRKEquippable.FixedPart({
                    partId: fixedPartIds[i],
                    z: baseFixedParts[i].z,
                    metadataURI: baseFixedParts[i].metadataURI
                });
                unchecked {
                    ++i;
                }
            }
        }

        // Slot parts:
        uint64[] memory slotPartIds = target_.getSlotPartIds(resourceId);
        slotParts = new EquippedSlotPart[](slotPartIds.length);
        len = slotPartIds.length;

        if (len != 0) {
            string memory metadata;
            IRMRKBaseStorage.Part[] memory baseSlotParts = IRMRKBaseStorage(
                targetBaseAddress
            ).getParts(slotPartIds);
            for (uint256 i; i < len; ) {
                IRMRKEquippable.Equipment memory equipment = target_
                    .getEquipment(tokenId, targetBaseAddress, slotPartIds[i]);
                if (equipment.resourceId == resourceId) {
                    metadata = IRMRKEquippable(equipment.childEquippableAddress)
                        .getResourceMetadata(
                            equipment.childTokenId,
                            equipment.childResourceId
                        );
                    slotParts[i] = EquippedSlotPart({
                        partId: slotPartIds[i],
                        childResourceId: equipment.childResourceId,
                        z: baseSlotParts[i].z,
<<<<<<< HEAD
                        childId: equipment.childId,
=======
                        childId: equipment.childTokenId,
>>>>>>> 3d1c5ed6
                        childAddress: equipment.childEquippableAddress,
                        childResourceMetadata: metadata,
                        partMetadata: baseSlotParts[i].metadataURI
                    });
                } else {
                    slotParts[i] = EquippedSlotPart({
                        partId: slotPartIds[i],
                        childResourceId: uint64(0),
                        z: baseSlotParts[i].z,
                        childId: uint256(0),
                        childAddress: address(0),
                        childResourceMetadata: "",
                        partMetadata: baseSlotParts[i].metadataURI
                    });
                }
                unchecked {
                    ++i;
                }
            }
        }
    }
}<|MERGE_RESOLUTION|>--- conflicted
+++ resolved
@@ -229,18 +229,14 @@
                 if (equipment.resourceId == resourceId) {
                     metadata = IRMRKEquippable(equipment.childEquippableAddress)
                         .getResourceMetadata(
-                            equipment.childTokenId,
+                            equipment.childId,
                             equipment.childResourceId
                         );
                     slotParts[i] = EquippedSlotPart({
                         partId: slotPartIds[i],
                         childResourceId: equipment.childResourceId,
                         z: baseSlotParts[i].z,
-<<<<<<< HEAD
                         childId: equipment.childId,
-=======
-                        childId: equipment.childTokenId,
->>>>>>> 3d1c5ed6
                         childAddress: equipment.childEquippableAddress,
                         childResourceMetadata: metadata,
                         partMetadata: baseSlotParts[i].metadataURI
