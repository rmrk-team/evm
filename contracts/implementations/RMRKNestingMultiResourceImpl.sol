--- conflicted
+++ resolved
@@ -81,37 +81,6 @@
         return (nextToken, totalSupplyOffset);
     }
 
-<<<<<<< HEAD
-    //update for reentrancy
-    function burn(uint256 tokenId) public onlyApprovedOrDirectOwner(tokenId) {
-        _burn(tokenId);
-=======
-    function getFallbackURI() external view virtual returns (string memory) {
-        return _fallbackURI;
-    }
-
-    function setFallbackURI(string memory fallbackURI) external onlyOwner {
-        _fallbackURI = fallbackURI;
-    }
-
-    function isTokenEnumeratedResource(uint64 resourceId)
-        public
-        view
-        virtual
-        returns (bool)
-    {
-        return _tokenEnumeratedResource[resourceId];
-    }
-
-    function setTokenEnumeratedResource(uint64 resourceId, bool state)
-        external
-        onlyOwner
-    {
-        // TODO: check that resource exists?
-        _tokenEnumeratedResource[resourceId] = state;
->>>>>>> 8639d155
-    }
-
     function addResourceToToken(
         uint256 tokenId,
         uint64 resourceId,
