--- conflicted
+++ resolved
@@ -2171,8 +2171,6 @@
 ```
 
 Attempting to reject all pending assets but more assets than expected are pending
-<<<<<<< HEAD
-=======
 
 
 
@@ -2184,7 +2182,6 @@
 ```
 
 Attempting to reject all pending children but children assets than expected are pending
->>>>>>> 77672172
 
 
 
