# RMRKAbstractNestableMultiAssetImpl









## Methods

### VERSION

```solidity
function VERSION() external view returns (string)
```

Version of the @rmrk-team/evm-contracts package




#### Returns

| Name | Type | Description |
|---|---|---|
| _0 | string | undefined |

### acceptAsset

```solidity
function acceptAsset(uint256 tokenId, uint256 index, uint64 assetId) external nonpayable
```

Accepts a asset from the pending array of given token.

*Migrates the asset from the token&#39;s pending asset array to the token&#39;s active asset array.Active assets cannot be removed by anyone, but can be replaced by a new asset.Requirements:  - The caller must own the token or be approved to manage the token&#39;s assets  - `tokenId` must exist.  - `index` must be in range of the length of the pending asset array.Emits an {AssetAccepted} event.*

#### Parameters

| Name | Type | Description |
|---|---|---|
| tokenId | uint256 | ID of the token for which to accept the pending asset |
| index | uint256 | Index of the asset in the pending array to accept |
| assetId | uint64 | ID of the asset expected to be located at the specified index |

### acceptChild

```solidity
function acceptChild(uint256 parentId, uint256 childIndex, address childAddress, uint256 childId) external nonpayable
```

@notice Used to accept a pending child token for a given parent token.

*This moves the child token from parent token&#39;s pending child tokens array into the active child tokens  array.*

#### Parameters

| Name | Type | Description |
|---|---|---|
| parentId | uint256 | ID of the parent token for which the child token is being accepted |
| childIndex | uint256 | Index of a child tokem in the given parent&#39;s pending children array |
| childAddress | address | Address of the collection smart contract of the child token expected to be located at the  specified index of the given parent token&#39;s pending children array |
| childId | uint256 | ID of the child token expected to be located at the specified index of the given parent token&#39;s  pending children array |

### addAssetEntry

```solidity
function addAssetEntry(string metadataURI) external nonpayable returns (uint256)
```





#### Parameters

| Name | Type | Description |
|---|---|---|
| metadataURI | string | undefined |

#### Returns

| Name | Type | Description |
|---|---|---|
| _0 | uint256 | undefined |

### addAssetToToken

```solidity
function addAssetToToken(uint256 tokenId, uint64 assetId, uint64 replacesAssetWithId) external nonpayable
```





#### Parameters

| Name | Type | Description |
|---|---|---|
| tokenId | uint256 | undefined |
| assetId | uint64 | undefined |
| replacesAssetWithId | uint64 | undefined |

### addChild

```solidity
function addChild(uint256 parentId, uint256 childId, bytes data) external nonpayable
```

Used to add a child token to a given parent token.

*This adds the iichild token into the given parent token&#39;s pending child tokens array.Requirements:  - `ownerOf` on the child contract must resolve to the called contract.  - The pending array of the parent contract must not be full.*

#### Parameters

| Name | Type | Description |
|---|---|---|
| parentId | uint256 | ID of the parent token to receive the new child token |
| childId | uint256 | ID of the new proposed child token |
| data | bytes | Additional data with no specified format |

### addContributor

```solidity
function addContributor(address contributor) external nonpayable
```

Adds a contributor to the smart contract.

*Can only be called by the owner.*

#### Parameters

| Name | Type | Description |
|---|---|---|
| contributor | address | Address of the contributor&#39;s account |

### approve

```solidity
function approve(address to, uint256 tokenId) external nonpayable
```



*Gives permission to `to` to transfer `tokenId` token to another account. The approval is cleared when the token is transferred. Only a single account can be approved at a time, so approving the zero address clears previous approvals. Requirements: - The caller must own the token or be an approved operator. - `tokenId` must exist. Emits an {Approval} event.*

#### Parameters

| Name | Type | Description |
|---|---|---|
| to | address | undefined |
| tokenId | uint256 | undefined |

### approveForAssets

```solidity
function approveForAssets(address to, uint256 tokenId) external nonpayable
```

Used to grant permission to the user to manage token&#39;s assets.

*This differs from transfer approvals, as approvals are not cleared when the approved party accepts or  rejects a asset, or sets asset priorities. This approval is cleared on token transfer.Only a single account can be approved at a time, so approving the `0x0` address clears previous approvals.Requirements:  - The caller must own the token or be an approved operator.  - `tokenId` must exist.Emits an {ApprovalForAssets} event.*

#### Parameters

| Name | Type | Description |
|---|---|---|
| to | address | Address of the account to grant the approval to |
| tokenId | uint256 | ID of the token for which the approval to manage the assets is granted |

### balanceOf

```solidity
function balanceOf(address owner) external view returns (uint256)
```



*Returns the number of tokens in ``owner``&#39;s account.*

#### Parameters

| Name | Type | Description |
|---|---|---|
| owner | address | undefined |

#### Returns

| Name | Type | Description |
|---|---|---|
| _0 | uint256 | undefined |

### burn

```solidity
function burn(uint256 tokenId) external nonpayable
```

Used to burn a given token.



#### Parameters

| Name | Type | Description |
|---|---|---|
| tokenId | uint256 | ID of the token to burn |

### burn

```solidity
function burn(uint256 tokenId, uint256 maxChildrenBurns) external nonpayable returns (uint256)
```

Used to burn a token.

*When a token is burned, its children are recursively burned as well.The approvals are cleared when the token is burned.Requirements:  - `tokenId` must exist.Emits a {Transfer} event.*

#### Parameters

| Name | Type | Description |
|---|---|---|
| tokenId | uint256 | ID of the token to burn |
| maxChildrenBurns | uint256 | Maximum children to recursively burn |

#### Returns

| Name | Type | Description |
|---|---|---|
| _0 | uint256 | uint256 The number of recursive burns it took to burn all of the children |

### childIsInActive

```solidity
function childIsInActive(address childAddress, uint256 childId) external view returns (bool)
```

Used to verify that the given child tokwn is included in an active array of a token.



#### Parameters

| Name | Type | Description |
|---|---|---|
| childAddress | address | Address of the given token&#39;s collection smart contract |
| childId | uint256 | ID of the child token being checked |

#### Returns

| Name | Type | Description |
|---|---|---|
| _0 | bool | bool A boolean value signifying whether the given child token is included in an active child tokens array  of a token (`true`) or not (`false`) |

### childOf

```solidity
function childOf(uint256 parentId, uint256 index) external view returns (struct IRMRKNestable.Child)
```

Used to retrieve a specific active child token for a given parent token.

*Returns a single Child struct locating at `index` of parent token&#39;s active child tokens array.The Child struct consists of the following values:  [      tokenId,      contractAddress  ]*

#### Parameters

| Name | Type | Description |
|---|---|---|
| parentId | uint256 | ID of the parent token for which the child is being retrieved |
| index | uint256 | Index of the child token in the parent token&#39;s active child tokens array |

#### Returns

| Name | Type | Description |
|---|---|---|
| _0 | IRMRKNestable.Child | struct A Child struct containing data about the specified child |

### childrenOf

```solidity
function childrenOf(uint256 parentId) external view returns (struct IRMRKNestable.Child[])
```

Used to retrieve the active child tokens of a given parent token.

*Returns array of Child structs existing for parent token.The Child struct consists of the following values:  [      tokenId,      contractAddress  ]*

#### Parameters

| Name | Type | Description |
|---|---|---|
| parentId | uint256 | ID of the parent token for which to retrieve the active child tokens |

#### Returns

| Name | Type | Description |
|---|---|---|
| _0 | IRMRKNestable.Child[] | struct[] An array of Child structs containing the parent token&#39;s active child tokens |

### collectionMetadata

```solidity
function collectionMetadata() external view returns (string)
```

Used to retrieve the metadata of the collection.




#### Returns

| Name | Type | Description |
|---|---|---|
| _0 | string | string The metadata URI of the collection |

### directOwnerOf

```solidity
function directOwnerOf(uint256 tokenId) external view returns (address, uint256, bool)
```

Used to retrieve the immediate owner of the given token.

*In the event the NFT is owned by an externally owned account, `tokenId` will be `0` and `isNft` will be  `false`.*

#### Parameters

| Name | Type | Description |
|---|---|---|
| tokenId | uint256 | ID of the token for which the immediate owner is being retrieved |

#### Returns

| Name | Type | Description |
|---|---|---|
| _0 | address | address Address of the immediate owner. If the token is owned by an externally owned account, its address  will be returned. If the token is owned by another token, the parent token&#39;s collection smart contract address  is returned |
| _1 | uint256 | uint256 Token ID of the immediate owner. If the immediate owner is an externally owned account, the value  should be `0` |
| _2 | bool | bool A boolean value signifying whether the immediate owner is a token (`true`) or not (`false`) |

### getActiveAssetPriorities

```solidity
function getActiveAssetPriorities(uint256 tokenId) external view returns (uint16[])
```

Used to retrieve active asset priorities of a given token.

*Asset priorities are a non-sequential array of uint16 values with an array size equal to active asset  priorites.*

#### Parameters

| Name | Type | Description |
|---|---|---|
| tokenId | uint256 | ID of the token to query |

#### Returns

| Name | Type | Description |
|---|---|---|
| _0 | uint16[] | uint16[] Array of active asset priorities |

### getActiveAssets

```solidity
function getActiveAssets(uint256 tokenId) external view returns (uint64[])
```

Used to retrieve the active asset IDs of a given token.

*Assets metadata is stored by reference mapping `_asset[assetId]`.*

#### Parameters

| Name | Type | Description |
|---|---|---|
| tokenId | uint256 | ID of the token to query |

#### Returns

| Name | Type | Description |
|---|---|---|
| _0 | uint64[] | uint64[] Array of active asset IDs |

### getApproved

```solidity
function getApproved(uint256 tokenId) external view returns (address)
```



*Returns the account approved for `tokenId` token. Requirements: - `tokenId` must exist.*

#### Parameters

| Name | Type | Description |
|---|---|---|
| tokenId | uint256 | undefined |

#### Returns

| Name | Type | Description |
|---|---|---|
| _0 | address | undefined |

### getApprovedForAssets

```solidity
function getApprovedForAssets(uint256 tokenId) external view returns (address)
```

Used to retrieve the address of the account approved to manage assets of a given token.

*Requirements:  - `tokenId` must exist.*

#### Parameters

| Name | Type | Description |
|---|---|---|
| tokenId | uint256 | ID of the token for which to retrieve the approved address |

#### Returns

| Name | Type | Description |
|---|---|---|
| _0 | address | address Address of the account that is approved to manage the specified token&#39;s assets |

### getAssetMetadata

```solidity
function getAssetMetadata(uint256 tokenId, uint64 assetId) external view returns (string)
```

Used to fetch the asset metadata of the specified token&#39;s for given asset.

*Assets are stored by reference mapping `_assets[assetId]`.Can be overriden to implement enumerate, fallback or other custom logic.*

#### Parameters

| Name | Type | Description |
|---|---|---|
| tokenId | uint256 | ID of the token to query |
| assetId | uint64 | Asset Id, must be in the pending or active assets array |

#### Returns

| Name | Type | Description |
|---|---|---|
| _0 | string | string Metadata of the asset |

### getAssetReplacements

```solidity
function getAssetReplacements(uint256 tokenId, uint64 newAssetId) external view returns (uint64)
```

Used to retrieve the asset ID that will be replaced (if any) if a given assetID is accepted from  the pending assets array.



#### Parameters

| Name | Type | Description |
|---|---|---|
| tokenId | uint256 | ID of the token to query |
| newAssetId | uint64 | ID of the pending asset which will be accepted |

#### Returns

| Name | Type | Description |
|---|---|---|
| _0 | uint64 | uint64 ID of the asset which will be replaced |

### getLock

```solidity
function getLock() external view returns (bool)
```

Used to retrieve the status of a lockable smart contract.




#### Returns

| Name | Type | Description |
|---|---|---|
| _0 | bool | bool A boolean value signifying whether the smart contract has been locked |

### getPendingAssets

```solidity
function getPendingAssets(uint256 tokenId) external view returns (uint64[])
```

Returns pending asset IDs for a given token

*Pending assets metadata is stored by reference mapping _pendingAsset[assetId]*

#### Parameters

| Name | Type | Description |
|---|---|---|
| tokenId | uint256 | the token ID to query |

#### Returns

| Name | Type | Description |
|---|---|---|
| _0 | uint64[] | uint64[] pending asset IDs |

### getRoyaltyPercentage

```solidity
function getRoyaltyPercentage() external view returns (uint256)
```

Used to retrieve the specified royalty percentage.




#### Returns

| Name | Type | Description |
|---|---|---|
| _0 | uint256 | uint256 The royalty percentage expressed in the basis points |

### getRoyaltyRecipient

```solidity
function getRoyaltyRecipient() external view returns (address)
```

Used to retrieve the recipient of royalties.




#### Returns

| Name | Type | Description |
|---|---|---|
| _0 | address | address Address of the recipient of royalties |

### isApprovedForAll

```solidity
function isApprovedForAll(address owner, address operator) external view returns (bool)
```



*Returns if the `operator` is allowed to manage all of the assets of `owner`. See {setApprovalForAll}*

#### Parameters

| Name | Type | Description |
|---|---|---|
| owner | address | undefined |
| operator | address | undefined |

#### Returns

| Name | Type | Description |
|---|---|---|
| _0 | bool | undefined |

### isApprovedForAllForAssets

```solidity
function isApprovedForAllForAssets(address owner, address operator) external view returns (bool)
```

Used to check whether the address has been granted the operator role by a given address or not.

*See {setApprovalForAllForAssets}.*

#### Parameters

| Name | Type | Description |
|---|---|---|
| owner | address | Address of the account that we are checking for whether it has granted the operator role |
| operator | address | Address of the account that we are checking whether it has the operator role or not |

#### Returns

| Name | Type | Description |
|---|---|---|
| _0 | bool | bool The boolean value indicating wehter the account we are checking has been granted the operator role |

### isContributor

```solidity
function isContributor(address contributor) external view returns (bool)
```

Used to check if the address is one of the contributors.



#### Parameters

| Name | Type | Description |
|---|---|---|
| contributor | address | Address of the contributor whose status we are checking |

#### Returns

| Name | Type | Description |
|---|---|---|
| _0 | bool | Boolean value indicating whether the address is a contributor or not |

### maxSupply

```solidity
function maxSupply() external view returns (uint256)
```

Used to retrieve the maximum supply of the collection.




#### Returns

| Name | Type | Description |
|---|---|---|
| _0 | uint256 | uint256 The maximum supply of tokens in the collection |

### name

```solidity
function name() external view returns (string)
```

Used to retrieve the collection name.




#### Returns

| Name | Type | Description |
|---|---|---|
| _0 | string | string Name of the collection |

### nestTransfer

```solidity
function nestTransfer(address to, uint256 tokenId, uint256 destinationId) external nonpayable
```





#### Parameters

| Name | Type | Description |
|---|---|---|
| to | address | undefined |
| tokenId | uint256 | undefined |
| destinationId | uint256 | undefined |

### nestTransferFrom

```solidity
function nestTransferFrom(address from, address to, uint256 tokenId, uint256 destinationId, bytes data) external nonpayable
```

Used to transfer the token into another token.



#### Parameters

| Name | Type | Description |
|---|---|---|
| from | address | Address of the collection smart contract of the token to be transferred |
| to | address | Address of the receiving token&#39;s collection smart contract |
| tokenId | uint256 | ID of the token being transferred |
| destinationId | uint256 | ID of the token to receive the token being transferred |
| data | bytes | Additional data with no specified format, sent in the addChild call |

### owner

```solidity
function owner() external view returns (address)
```

Returns the address of the current owner.




#### Returns

| Name | Type | Description |
|---|---|---|
| _0 | address | undefined |

### ownerOf

```solidity
function ownerOf(uint256 tokenId) external view returns (address)
```

Used to retrieve the root owner of the given token.

*Root owner is always the externally owned account.If the given token is owned by another token, it will recursively query the parent tokens until reaching the  root owner.*

#### Parameters

| Name | Type | Description |
|---|---|---|
| tokenId | uint256 | ID of the token for which the root owner is being retrieved |

#### Returns

| Name | Type | Description |
|---|---|---|
| _0 | address | address Address of the root owner of the given token |

### pendingChildOf

```solidity
function pendingChildOf(uint256 parentId, uint256 index) external view returns (struct IRMRKNestable.Child)
```

Used to retrieve a specific pending child token from a given parent token.

*Returns a single Child struct locating at `index` of parent token&#39;s active child tokens array.The Child struct consists of the following values:  [      tokenId,      contractAddress  ]*

#### Parameters

| Name | Type | Description |
|---|---|---|
| parentId | uint256 | ID of the parent token for which the pending child token is being retrieved |
| index | uint256 | Index of the child token in the parent token&#39;s pending child tokens array |

#### Returns

| Name | Type | Description |
|---|---|---|
| _0 | IRMRKNestable.Child | struct A Child struct containting data about the specified child |

### pendingChildrenOf

```solidity
function pendingChildrenOf(uint256 parentId) external view returns (struct IRMRKNestable.Child[])
```

Used to retrieve the pending child tokens of a given parent token.

*Returns array of pending Child structs existing for given parent.The Child struct consists of the following values:  [      tokenId,      contractAddress  ]*

#### Parameters

| Name | Type | Description |
|---|---|---|
| parentId | uint256 | ID of the parent token for which to retrieve the pending child tokens |

#### Returns

| Name | Type | Description |
|---|---|---|
| _0 | IRMRKNestable.Child[] | struct[] An array of Child structs containing the parent token&#39;s pending child tokens |

### pricePerMint

```solidity
function pricePerMint() external view returns (uint256)
```

Used to retrieve the price per mint.




#### Returns

| Name | Type | Description |
|---|---|---|
| _0 | uint256 | uint256 The price per mint of a single token expressed in the lowest denomination of a native currency |

### rejectAllAssets

```solidity
function rejectAllAssets(uint256 tokenId, uint256 maxRejections) external nonpayable
```

Rejects all assets from the pending array of a given token.

*Effecitvely deletes the pending array.Requirements:  - The caller must own the token or be approved to manage the token&#39;s assets  - `tokenId` must exist.  - If there are more resouces than `maxRejections`, the execution will be revertedEmits a {AssetRejected} event with assetId = 0.*

#### Parameters

| Name | Type | Description |
|---|---|---|
| tokenId | uint256 | ID of the token of which to clear the pending array. |
| maxRejections | uint256 | Maximum number of expected assets to reject, used to prevent from  rejecting assets which arrive just before this operation. |

### rejectAllChildren

```solidity
function rejectAllChildren(uint256 tokenId, uint256 maxRejections) external nonpayable
```

Used to reject all pending children of a given parent token.

*Removes the children from the pending array mapping.This does not update the ownership storage data on children. If necessary, ownership can be reclaimed by the  rootOwner of the previous parent.*

#### Parameters

| Name | Type | Description |
|---|---|---|
| tokenId | uint256 | ID of the parent token for which to reject all of the pending tokens. |
| maxRejections | uint256 | Maximum number of expected children to reject, used to prevent from  rejecting children which arrive just before this operation. |

### rejectAsset

```solidity
function rejectAsset(uint256 tokenId, uint256 index, uint64 assetId) external nonpayable
```

Rejects a asset from the pending array of given token.

*Removes the asset from the token&#39;s pending asset array.Requirements:  - The caller must own the token or be approved to manage the token&#39;s assets  - `tokenId` must exist.  - `index` must be in range of the length of the pending asset array.Emits a {AssetRejected} event.*

#### Parameters

| Name | Type | Description |
|---|---|---|
| tokenId | uint256 | ID of the token that the asset is being rejected from |
| index | uint256 | Index of the asset in the pending array to be rejected |
| assetId | uint64 | ID of the asset expected to be located at the specified index |

### renounceOwnership

```solidity
function renounceOwnership() external nonpayable
```

Leaves the contract without owner. Functions using the `onlyOwner` modifier will be disabled.

*Can only be called by the current owner.Renouncing ownership will leave the contract without an owner, thereby removing any functionality that is  only available to the owner.*


### revokeContributor

```solidity
function revokeContributor(address contributor) external nonpayable
```

Removes a contributor from the smart contract.

*Can only be called by the owner.*

#### Parameters

| Name | Type | Description |
|---|---|---|
| contributor | address | Address of the contributor&#39;s account |

### royaltyInfo

```solidity
function royaltyInfo(uint256 tokenId, uint256 salePrice) external view returns (address receiver, uint256 royaltyAmount)
```

Used to retrieve the information about who shall receive royalties of a sale of the specified token and  how much they will be.



#### Parameters

| Name | Type | Description |
|---|---|---|
| tokenId | uint256 | ID of the token for which the royalty info is being retrieved |
| salePrice | uint256 | Price of the token sale |

#### Returns

| Name | Type | Description |
|---|---|---|
| receiver | address | The beneficiary receiving royalties of the sale |
| royaltyAmount | uint256 | The value of the royalties recieved by the `receiver` from the sale |

### safeTransferFrom

```solidity
function safeTransferFrom(address from, address to, uint256 tokenId) external nonpayable
```



*Safely transfers `tokenId` token from `from` to `to`, checking first that contract recipients are aware of the ERC721 protocol to prevent tokens from being forever locked. Requirements: - `from` cannot be the zero address. - `to` cannot be the zero address. - `tokenId` token must exist and be owned by `from`. - If the caller is not `from`, it must be have been allowed to move this token by either {approve} or {setApprovalForAll}. - If `to` refers to a smart contract, it must implement {IERC721Receiver-onERC721Received}, which is called upon a safe transfer. Emits a {Transfer} event.*

#### Parameters

| Name | Type | Description |
|---|---|---|
| from | address | undefined |
| to | address | undefined |
| tokenId | uint256 | undefined |

### safeTransferFrom

```solidity
function safeTransferFrom(address from, address to, uint256 tokenId, bytes data) external nonpayable
```



*Safely transfers `tokenId` token from `from` to `to`. Requirements: - `from` cannot be the zero address. - `to` cannot be the zero address. - `tokenId` token must exist and be owned by `from`. - If the caller is not `from`, it must be approved to move this token by either {approve} or {setApprovalForAll}. - If `to` refers to a smart contract, it must implement {IERC721Receiver-onERC721Received}, which is called upon a safe transfer. Emits a {Transfer} event.*

#### Parameters

| Name | Type | Description |
|---|---|---|
| from | address | undefined |
| to | address | undefined |
| tokenId | uint256 | undefined |
| data | bytes | undefined |

### setApprovalForAll

```solidity
function setApprovalForAll(address operator, bool approved) external nonpayable
```



*Approve or remove `operator` as an operator for the caller. Operators can call {transferFrom} or {safeTransferFrom} for any token owned by the caller. Requirements: - The `operator` cannot be the caller. Emits an {ApprovalForAll} event.*

#### Parameters

| Name | Type | Description |
|---|---|---|
| operator | address | undefined |
| approved | bool | undefined |

### setApprovalForAllForAssets

```solidity
function setApprovalForAllForAssets(address operator, bool approved) external nonpayable
```

Used to add or remove an operator of assets for the caller.

*Operators can call {acceptAsset}, {rejectAsset}, {rejectAllAssets} or {setPriority} for any token  owned by the caller.Requirements:  - The `operator` cannot be the caller.Emits an {ApprovalForAllForAssets} event.*

#### Parameters

| Name | Type | Description |
|---|---|---|
| operator | address | Address of the account to which the operator role is granted or revoked from |
| approved | bool | The boolean value indicating whether the operator role is being granted (`true`) or revoked  (`false`) |

### setLock

```solidity
function setLock() external nonpayable
```

Locks the operation.

*Once locked, functions using `notLocked` modifier cannot be executed.*


### setPriority

```solidity
function setPriority(uint256 tokenId, uint16[] priorities) external nonpayable
```

Sets a new priority array for a given token.

*The priority array is a non-sequential list of `uint16`s, where the lowest value is considered highest  priority.Value `0` of a priority is a special case equivalent to unitialized.Requirements:  - The caller must own the token or be approved to manage the token&#39;s assets  - `tokenId` must exist.  - The length of `priorities` must be equal the length of the active assets array.Emits a {AssetPrioritySet} event.*

#### Parameters

| Name | Type | Description |
|---|---|---|
| tokenId | uint256 | ID of the token to set the priorities for |
| priorities | uint16[] | An array of priorities of active assets. The succesion of items in the priorities array  matches that of the succesion of items in the active array |

### supportsInterface

```solidity
function supportsInterface(bytes4 interfaceId) external view returns (bool)
```



*Returns true if this contract implements the interface defined by `interfaceId`. See the corresponding https://eips.ethereum.org/EIPS/eip-165#how-interfaces-are-identified[EIP section] to learn more about how these ids are created. This function call must use less than 30 000 gas.*

#### Parameters

| Name | Type | Description |
|---|---|---|
| interfaceId | bytes4 | undefined |

#### Returns

| Name | Type | Description |
|---|---|---|
| _0 | bool | undefined |

### symbol

```solidity
function symbol() external view returns (string)
```

Used to retrieve the collection symbol.




#### Returns

| Name | Type | Description |
|---|---|---|
| _0 | string | string Symbol of the collection |

### tokenURI

```solidity
function tokenURI(uint256) external view returns (string)
```





#### Parameters

| Name | Type | Description |
|---|---|---|
| _0 | uint256 | undefined |

#### Returns

| Name | Type | Description |
|---|---|---|
| _0 | string | undefined |

### totalAssets

```solidity
function totalAssets() external view returns (uint256)
```






#### Returns

| Name | Type | Description |
|---|---|---|
| _0 | uint256 | undefined |

### totalSupply

```solidity
function totalSupply() external view returns (uint256)
```

Used to retrieve the total supply of the tokens in a collection.




#### Returns

| Name | Type | Description |
|---|---|---|
| _0 | uint256 | uint256 The number of tokens in a collection |

### transfer

```solidity
function transfer(address to, uint256 tokenId) external nonpayable
```





#### Parameters

| Name | Type | Description |
|---|---|---|
| to | address | undefined |
| tokenId | uint256 | undefined |

### transferChild

```solidity
function transferChild(uint256 tokenId, address to, uint256 destinationId, uint256 childIndex, address childAddress, uint256 childId, bool isPending, bytes data) external nonpayable
```

Used to transfer a child token from a given parent token.



#### Parameters

| Name | Type | Description |
|---|---|---|
| tokenId | uint256 | ID of the parent token from which the child token is being transferred |
| to | address | Address to which to transfer the token to. |
| destinationId | uint256 | ID of the token to receive the token being transferred, 0 if destination is not a Nestable NFT. |
| childIndex | uint256 | Index of a token we are transfering, in the array it belongs to (can be either active array or  pending array). |
| childAddress | address | Address of the child token&#39;s collection smart contract. |
| childId | uint256 | ID of the child token in its own collection smart contract. |
| isPending | bool | A boolean value indicating whether the child token being transferred is in the pending array of the  parent token (`true`) or in the active array (`false`) |
| data | bytes | Additional data with no specified format, sent in call to `_to` |

### transferFrom

```solidity
function transferFrom(address from, address to, uint256 tokenId) external nonpayable
```



*Transfers `tokenId` token from `from` to `to`. WARNING: Usage of this method is discouraged, use {safeTransferFrom} whenever possible. Requirements: - `from` cannot be the zero address. - `to` cannot be the zero address. - `tokenId` token must be owned by `from`. - If the caller is not `from`, it must be approved to move this token by either {approve} or {setApprovalForAll}. Emits a {Transfer} event.*

#### Parameters

| Name | Type | Description |
|---|---|---|
| from | address | undefined |
| to | address | undefined |
| tokenId | uint256 | undefined |

### transferOwnership

```solidity
function transferOwnership(address newOwner) external nonpayable
```

Transfers ownership of the contract to a new owner.

*Can only be called by the current owner.*

#### Parameters

| Name | Type | Description |
|---|---|---|
| newOwner | address | Address of the new owner&#39;s account |

### updateRoyaltyRecipient

```solidity
function updateRoyaltyRecipient(address newRoyaltyRecipient) external nonpayable
```

Used to update recipient of royalties.

*Custom access control has to be implemented to ensure that only the intended actors can update the  beneficiary.*

#### Parameters

| Name | Type | Description |
|---|---|---|
| newRoyaltyRecipient | address | Address of the new recipient of royalties |

### withdrawRaised

```solidity
function withdrawRaised(address to, uint256 amount) external nonpayable
```

Used to withdraw the minting proceedings to a specified address.

*This function can only be called by the owner.*

#### Parameters

| Name | Type | Description |
|---|---|---|
| to | address | Address to receive the given amount of minting proceedings |
| amount | uint256 | The amount to withdraw |



## Events

### AllChildrenRejected

```solidity
event AllChildrenRejected(uint256 indexed tokenId)
```

Used to notify listeners that all pending child tokens of a given token have been rejected.



#### Parameters

| Name | Type | Description |
|---|---|---|
| tokenId `indexed` | uint256 | undefined |

### Approval

```solidity
event Approval(address indexed owner, address indexed approved, uint256 indexed tokenId)
```





#### Parameters

| Name | Type | Description |
|---|---|---|
| owner `indexed` | address | undefined |
| approved `indexed` | address | undefined |
| tokenId `indexed` | uint256 | undefined |

### ApprovalForAll

```solidity
event ApprovalForAll(address indexed owner, address indexed operator, bool approved)
```





#### Parameters

| Name | Type | Description |
|---|---|---|
| owner `indexed` | address | undefined |
| operator `indexed` | address | undefined |
| approved  | bool | undefined |

### ApprovalForAllForAssets

```solidity
event ApprovalForAllForAssets(address indexed owner, address indexed operator, bool approved)
```

Used to notify listeners that owner has granted approval to the user to manage assets of all of their  tokens.



#### Parameters

| Name | Type | Description |
|---|---|---|
| owner `indexed` | address | undefined |
| operator `indexed` | address | undefined |
| approved  | bool | undefined |

### ApprovalForAssets

```solidity
event ApprovalForAssets(address indexed owner, address indexed approved, uint256 indexed tokenId)
```

Used to notify listeners that owner has granted an approval to the user to manage the assets of a  given token.



#### Parameters

| Name | Type | Description |
|---|---|---|
| owner `indexed` | address | undefined |
| approved `indexed` | address | undefined |
| tokenId `indexed` | uint256 | undefined |

### AssetAccepted

```solidity
event AssetAccepted(uint256 indexed tokenId, uint64 indexed assetId, uint64 indexed replacesId)
```

Used to notify listeners that a asset object at `assetId` is accepted by the token and migrated  from token&#39;s pending assets array to active assets array of the token.



#### Parameters

| Name | Type | Description |
|---|---|---|
| tokenId `indexed` | uint256 | undefined |
| assetId `indexed` | uint64 | undefined |
| replacesId `indexed` | uint64 | undefined |

### AssetAddedToToken

```solidity
event AssetAddedToToken(uint256 indexed tokenId, uint64 indexed assetId, uint64 indexed replacesId)
```

Used to notify listeners that a asset object at `assetId` is added to token&#39;s pending asset  array.



#### Parameters

| Name | Type | Description |
|---|---|---|
| tokenId `indexed` | uint256 | undefined |
| assetId `indexed` | uint64 | undefined |
| replacesId `indexed` | uint64 | undefined |

### AssetPrioritySet

```solidity
event AssetPrioritySet(uint256 indexed tokenId)
```

Used to notify listeners that token&#39;s prioritiy array is reordered.



#### Parameters

| Name | Type | Description |
|---|---|---|
| tokenId `indexed` | uint256 | undefined |

### AssetRejected

```solidity
event AssetRejected(uint256 indexed tokenId, uint64 indexed assetId)
```

Used to notify listeners that a asset object at `assetId` is rejected from token and is dropped  from the pending assets array of the token.



#### Parameters

| Name | Type | Description |
|---|---|---|
| tokenId `indexed` | uint256 | undefined |
| assetId `indexed` | uint64 | undefined |

### AssetSet

```solidity
event AssetSet(uint64 indexed assetId)
```

Used to notify listeners that a asset object is initialized at `assetId`.



#### Parameters

| Name | Type | Description |
|---|---|---|
| assetId `indexed` | uint64 | undefined |

### ChildAccepted

```solidity
event ChildAccepted(uint256 indexed tokenId, uint256 childIndex, address indexed childAddress, uint256 indexed childId)
```

Used to notify listeners that a new child token was accepted by the parent token.



#### Parameters

| Name | Type | Description |
|---|---|---|
| tokenId `indexed` | uint256 | undefined |
| childIndex  | uint256 | undefined |
| childAddress `indexed` | address | undefined |
| childId `indexed` | uint256 | undefined |

### ChildProposed

```solidity
event ChildProposed(uint256 indexed tokenId, uint256 childIndex, address indexed childAddress, uint256 indexed childId)
```

Used to notify listeners that a new token has been added to a given token&#39;s pending children array.



#### Parameters

| Name | Type | Description |
|---|---|---|
| tokenId `indexed` | uint256 | undefined |
| childIndex  | uint256 | undefined |
| childAddress `indexed` | address | undefined |
| childId `indexed` | uint256 | undefined |

### ChildTransferred

```solidity
event ChildTransferred(uint256 indexed tokenId, uint256 childIndex, address indexed childAddress, uint256 indexed childId, bool fromPending)
```

Used to notify listeners a child token has been transferred from parent token.



#### Parameters

| Name | Type | Description |
|---|---|---|
| tokenId `indexed` | uint256 | undefined |
| childIndex  | uint256 | undefined |
| childAddress `indexed` | address | undefined |
| childId `indexed` | uint256 | undefined |
| fromPending  | bool | undefined |

### NestTransfer

```solidity
event NestTransfer(address indexed from, address indexed to, uint256 fromTokenId, uint256 toTokenId, uint256 indexed tokenId)
```

Used to notify listeners that the token is being transferred.



#### Parameters

| Name | Type | Description |
|---|---|---|
| from `indexed` | address | undefined |
| to `indexed` | address | undefined |
| fromTokenId  | uint256 | undefined |
| toTokenId  | uint256 | undefined |
| tokenId `indexed` | uint256 | undefined |

### OwnershipTransferred

```solidity
event OwnershipTransferred(address indexed previousOwner, address indexed newOwner)
```





#### Parameters

| Name | Type | Description |
|---|---|---|
| previousOwner `indexed` | address | undefined |
| newOwner `indexed` | address | undefined |

### Transfer

```solidity
event Transfer(address indexed from, address indexed to, uint256 indexed tokenId)
```





#### Parameters

| Name | Type | Description |
|---|---|---|
| from `indexed` | address | undefined |
| to `indexed` | address | undefined |
| tokenId `indexed` | uint256 | undefined |



## Errors

### ERC721AddressZeroIsNotaValidOwner

```solidity
error ERC721AddressZeroIsNotaValidOwner()
```

Attempting to grant the token to 0x0 address




### ERC721ApprovalToCurrentOwner

```solidity
error ERC721ApprovalToCurrentOwner()
```

Attempting to grant approval to the current owner of the token




### ERC721ApproveCallerIsNotOwnerNorApprovedForAll

```solidity
error ERC721ApproveCallerIsNotOwnerNorApprovedForAll()
```

Attempting to grant approval when not being owner or approved for all should not be permitted




### ERC721ApproveToCaller

```solidity
error ERC721ApproveToCaller()
```

Attempting to grant approval to self




### ERC721InvalidTokenId

```solidity
error ERC721InvalidTokenId()
```

Attempting to use an invalid token ID




### ERC721NotApprovedOrOwner

```solidity
error ERC721NotApprovedOrOwner()
```

Attempting to manage a token without being its owner or approved by the owner




### ERC721TransferFromIncorrectOwner

```solidity
error ERC721TransferFromIncorrectOwner()
```

Attempting to transfer the token from an address that is not the owner




### ERC721TransferToNonReceiverImplementer

```solidity
error ERC721TransferToNonReceiverImplementer()
```

Attempting to safe transfer to an address that is unable to receive the token




### ERC721TransferToTheZeroAddress

```solidity
error ERC721TransferToTheZeroAddress()
```

Attempting to transfer the token to a 0x0 address




### RMRKApprovalForAssetsToCurrentOwner

```solidity
error RMRKApprovalForAssetsToCurrentOwner()
```

Attempting to grant approval of assets to their current owner




### RMRKApproveForAssetsCallerIsNotOwnerNorApprovedForAll

```solidity
error RMRKApproveForAssetsCallerIsNotOwnerNorApprovedForAll()
```

Attempting to grant approval of assets without being the caller or approved for all




### RMRKAssetAlreadyExists

```solidity
error RMRKAssetAlreadyExists()
```

Attempting to add a asset using an ID that has already been used




### RMRKBadPriorityListLength

```solidity
error RMRKBadPriorityListLength()
```

Attempting to set the priorities with an array of length that doesn&#39;t match the length of active assets array




### RMRKChildAlreadyExists

```solidity
error RMRKChildAlreadyExists()
```

Attempting to accept a child that has already been accepted




### RMRKChildIndexOutOfRange

```solidity
error RMRKChildIndexOutOfRange()
```

Attempting to interact with a child, using index that is higher than the number of children




### RMRKIdZeroForbidden

```solidity
error RMRKIdZeroForbidden()
```

Attempting to use ID 0, which is not supported

*The ID 0 in RMRK suite is reserved for empty values. Guarding against its use ensures the expected operation*


### RMRKIndexOutOfRange

```solidity
error RMRKIndexOutOfRange()
```

Attempting to interact with a asset, using index greater than number of assets




### RMRKIsNotContract

```solidity
error RMRKIsNotContract()
```

Attempting to interact with an end-user account when the contract account is expected




### RMRKMaxPendingAssetsReached

```solidity
error RMRKMaxPendingAssetsReached()
```

Attempting to add a pending asset after the number of pending assets has reached the limit (default limit is  128)




### RMRKMaxPendingChildrenReached

```solidity
error RMRKMaxPendingChildrenReached()
```

Attempting to add a pending child after the number of pending children has reached the limit (default limit is 128)




### RMRKMaxRecursiveBurnsReached

```solidity
error RMRKMaxRecursiveBurnsReached(address childContract, uint256 childId)
```

Attempting to burn a total number of recursive children higher than maximum set



#### Parameters

| Name | Type | Description |
|---|---|---|
| childContract | address | Address of the collection smart contract in which the maximum number of recursive burns was reached |
| childId | uint256 | ID of the child token at which the maximum number of recursive burns was reached |

### RMRKNestableTooDeep

```solidity
error RMRKNestableTooDeep()
```

Attempting to nest a child over the nestable limit (current limit is 100 levels of nesting)




### RMRKNestableTransferToDescendant

```solidity
error RMRKNestableTransferToDescendant()
```

Attempting to nest the token to own descendant, which would create a loop and leave the looped tokens in limbo




### RMRKNestableTransferToNonRMRKNestableImplementer

```solidity
error RMRKNestableTransferToNonRMRKNestableImplementer()
```

Attempting to nest the token to a smart contract that doesn&#39;t support nesting




### RMRKNestableTransferToSelf

```solidity
error RMRKNestableTransferToSelf()
```

Attempting to nest the token into itself




### RMRKNewContributorIsZeroAddress

```solidity
error RMRKNewContributorIsZeroAddress()
```

Attempting to assign a 0x0 address as a contributor




### RMRKNewOwnerIsZeroAddress

```solidity
error RMRKNewOwnerIsZeroAddress()
```

Attempting to transfer the ownership to the 0x0 address




### RMRKNoAssetMatchingId

```solidity
error RMRKNoAssetMatchingId()
```

Attempting to interact with a asset that can not be found




### RMRKNotApprovedForAssetsOrOwner

```solidity
error RMRKNotApprovedForAssetsOrOwner()
```

Attempting to manage a asset without owning it or having been granted permission by the owner to do so




### RMRKNotApprovedOrDirectOwner

```solidity
error RMRKNotApprovedOrDirectOwner()
```

Attempting to interact with a token without being its owner or having been granted permission by the  owner to do so

*When a token is nested, only the direct owner (NFT parent) can mange it. In that case, approved addresses are  not allowed to manage it, in order to ensure the expected behaviour*


### RMRKNotOwner

```solidity
error RMRKNotOwner()
```

Attempting to interact with a management function without being the smart contract&#39;s owner




### RMRKNotOwnerOrContributor

```solidity
error RMRKNotOwnerOrContributor()
```

Attempting to interact with a function without being the owner or contributor of the collection




### RMRKPendingChildIndexOutOfRange

```solidity
error RMRKPendingChildIndexOutOfRange()
```

Attempting to interact with a pending child using an index greater than the size of pending array




### RMRKTokenDoesNotHaveAsset

```solidity
error RMRKTokenDoesNotHaveAsset()
```

Attempting to compose a NFT of a token without active assets




### RMRKUnexpectedAssetId

```solidity
error RMRKUnexpectedAssetId()
```

Attempting to accept or reject a asset which does not match the one at the specified index




### RMRKUnexpectedChildId

```solidity
error RMRKUnexpectedChildId()
```

Attempting to accept or transfer a child which does not match the one at the specified index




### RMRKUnexpectedNumberOfAssets

```solidity
error RMRKUnexpectedNumberOfAssets()
```

Attempting to reject all pending assets but more assets than expected are pending
<<<<<<< HEAD
=======




### RMRKUnexpectedNumberOfChildren

```solidity
error RMRKUnexpectedNumberOfChildren()
```

Attempting to reject all pending children but children assets than expected are pending
>>>>>>> 77672172




<|MERGE_RESOLUTION|>--- conflicted
+++ resolved
@@ -1897,8 +1897,6 @@
 ```
 
 Attempting to reject all pending assets but more assets than expected are pending
-<<<<<<< HEAD
-=======
 
 
 
@@ -1910,8 +1908,7 @@
 ```
 
 Attempting to reject all pending children but children assets than expected are pending
->>>>>>> 77672172
-
-
-
-
+
+
+
+
