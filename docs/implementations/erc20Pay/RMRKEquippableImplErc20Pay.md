# RMRKEquippableImplErc20Pay









## Methods

### VERSION

```solidity
function VERSION() external view returns (string)
```

Version of the @rmrk-team/evm-contracts package




#### Returns

| Name | Type | Description |
|---|---|---|
| _0 | string | undefined |

### acceptAsset

```solidity
function acceptAsset(uint256 tokenId, uint256 index, uint64 assetId) external nonpayable
```

Accepts a asset at from the pending array of given token.

*Migrates the asset from the token&#39;s pending asset array to the token&#39;s active asset array.Active assets cannot be removed by anyone, but can be replaced by a new asset.Requirements:  - The caller must own the token or be approved to manage the token&#39;s assets  - `tokenId` must exist.  - `index` must be in range of the length of the pending asset array.Emits an {AssetAccepted} event.*

#### Parameters

| Name | Type | Description |
|---|---|---|
| tokenId | uint256 | ID of the token for which to accept the pending asset |
| index | uint256 | Index of the asset in the pending array to accept |
| assetId | uint64 | undefined |

### acceptChild

```solidity
function acceptChild(uint256 parentId, uint256 childIndex, address childAddress, uint256 childId) external nonpayable
```

@notice Used to accept a pending child token for a given parent token.

*This moves the child token from parent token&#39;s pending child tokens array into the active child tokens  array.*

#### Parameters

| Name | Type | Description |
|---|---|---|
| parentId | uint256 | ID of the parent token for which the child token is being accepted |
| childIndex | uint256 | Index of a child tokem in the given parent&#39;s pending children array |
| childAddress | address | Address of the collection smart contract of the child token expected to be located at the  specified index of the given parent token&#39;s pending children array |
| childId | uint256 | ID of the child token expected to be located at the specified index of the given parent token&#39;s  pending children array |

### addAssetEntry

```solidity
function addAssetEntry(uint64 equippableGroupId, address baseAddress, string metadataURI, uint64[] fixedPartIds, uint64[] slotPartIds) external nonpayable returns (uint256)
```





#### Parameters

| Name | Type | Description |
|---|---|---|
| equippableGroupId | uint64 | undefined |
| baseAddress | address | undefined |
| metadataURI | string | undefined |
| fixedPartIds | uint64[] | undefined |
| slotPartIds | uint64[] | undefined |

#### Returns

| Name | Type | Description |
|---|---|---|
| _0 | uint256 | undefined |

### addAssetToToken

```solidity
function addAssetToToken(uint256 tokenId, uint64 assetId, uint64 replacesAssetWithId) external nonpayable
```





#### Parameters

| Name | Type | Description |
|---|---|---|
| tokenId | uint256 | undefined |
| assetId | uint64 | undefined |
| replacesAssetWithId | uint64 | undefined |

### addChild

```solidity
function addChild(uint256 parentId, uint256 childId, bytes data) external nonpayable
```

Used to add a child token to a given parent token.

*This adds the iichild token into the given parent token&#39;s pending child tokens array.Requirements:  - `ownerOf` on the child contract must resolve to the called contract.  - The pending array of the parent contract must not be full.*

#### Parameters

| Name | Type | Description |
|---|---|---|
| parentId | uint256 | ID of the parent token to receive the new child token |
| childId | uint256 | ID of the new proposed child token |
| data | bytes | Additional data with no specified format |

### addContributor

```solidity
function addContributor(address contributor) external nonpayable
```

Adds a contributor to the smart contract.

*Can only be called by the owner.*

#### Parameters

| Name | Type | Description |
|---|---|---|
| contributor | address | Address of the contributor&#39;s account |

### approve

```solidity
function approve(address to, uint256 tokenId) external nonpayable
```



*Gives permission to `to` to transfer `tokenId` token to another account. The approval is cleared when the token is transferred. Only a single account can be approved at a time, so approving the zero address clears previous approvals. Requirements: - The caller must own the token or be an approved operator. - `tokenId` must exist. Emits an {Approval} event.*

#### Parameters

| Name | Type | Description |
|---|---|---|
| to | address | undefined |
| tokenId | uint256 | undefined |

### approveForAssets

```solidity
function approveForAssets(address to, uint256 tokenId) external nonpayable
```

Used to grant approvals for specific tokens to a specified address.

*This can only be called by the owner of the token or by an account that has been granted permission to  manage all of the owner&#39;s assets.*

#### Parameters

| Name | Type | Description |
|---|---|---|
| to | address | Address of the account to receive the approval to the specified token |
| tokenId | uint256 | ID of the token for which we are granting the permission |

### balanceOf

```solidity
function balanceOf(address owner) external view returns (uint256)
```



*Returns the number of tokens in ``owner``&#39;s account.*

#### Parameters

| Name | Type | Description |
|---|---|---|
| owner | address | undefined |

#### Returns

| Name | Type | Description |
|---|---|---|
| _0 | uint256 | undefined |

### burn

```solidity
function burn(uint256 tokenId) external nonpayable
```

Used to burn a given token.



#### Parameters

| Name | Type | Description |
|---|---|---|
| tokenId | uint256 | ID of the token to burn |

### burn

```solidity
function burn(uint256 tokenId, uint256 maxChildrenBurns) external nonpayable returns (uint256)
```

Used to burn a token.

*When a token is burned, its children are recursively burned as well.The approvals are cleared when the token is burned.Requirements:  - `tokenId` must exist.Emits a {Transfer} event.*

#### Parameters

| Name | Type | Description |
|---|---|---|
| tokenId | uint256 | ID of the token to burn |
| maxChildrenBurns | uint256 | Maximum children to recursively burn |

#### Returns

| Name | Type | Description |
|---|---|---|
| _0 | uint256 | uint256 The number of recursive burns it took to burn all of the children |

### canTokenBeEquippedWithAssetIntoSlot

```solidity
function canTokenBeEquippedWithAssetIntoSlot(address parent, uint256 tokenId, uint64 assetId, uint64 slotId) external view returns (bool)
```

Used to verify whether a token can be equipped into a given parent&#39;s slot.



#### Parameters

| Name | Type | Description |
|---|---|---|
| parent | address | Address of the parent token&#39;s smart contract |
| tokenId | uint256 | ID of the token we want to equip |
| assetId | uint64 | ID of the asset associated with the token we want to equip |
| slotId | uint64 | ID of the slot that we want to equip the token into |

#### Returns

| Name | Type | Description |
|---|---|---|
| _0 | bool | bool The boolean indicating whether the token with the given asset can be equipped into the desired  slot |

### childIsInActive

```solidity
function childIsInActive(address childAddress, uint256 childId) external view returns (bool)
```

Used to verify that the given child tokwn is included in an active array of a token.



#### Parameters

| Name | Type | Description |
|---|---|---|
| childAddress | address | Address of the given token&#39;s collection smart contract |
| childId | uint256 | ID of the child token being checked |

#### Returns

| Name | Type | Description |
|---|---|---|
| _0 | bool | bool A boolean value signifying whether the given child token is included in an active child tokens array  of a token (`true`) or not (`false`) |

### childOf

```solidity
function childOf(uint256 parentId, uint256 index) external view returns (struct IRMRKNestable.Child)
```

Used to retrieve a specific active child token for a given parent token.

*Returns a single Child struct locating at `index` of parent token&#39;s active child tokens array.The Child struct consists of the following values:  [      tokenId,      contractAddress  ]*

#### Parameters

| Name | Type | Description |
|---|---|---|
| parentId | uint256 | ID of the parent token for which the child is being retrieved |
| index | uint256 | Index of the child token in the parent token&#39;s active child tokens array |

#### Returns

| Name | Type | Description |
|---|---|---|
| _0 | IRMRKNestable.Child | struct A Child struct containing data about the specified child |

### childrenOf

```solidity
function childrenOf(uint256 parentId) external view returns (struct IRMRKNestable.Child[])
```

Used to retrieve the active child tokens of a given parent token.

*Returns array of Child structs existing for parent token.The Child struct consists of the following values:  [      tokenId,      contractAddress  ]*

#### Parameters

| Name | Type | Description |
|---|---|---|
| parentId | uint256 | ID of the parent token for which to retrieve the active child tokens |

#### Returns

| Name | Type | Description |
|---|---|---|
| _0 | IRMRKNestable.Child[] | struct[] An array of Child structs containing the parent token&#39;s active child tokens |

### collectionMetadata

```solidity
function collectionMetadata() external view returns (string)
```

Used to retrieve the metadata of the collection.




#### Returns

| Name | Type | Description |
|---|---|---|
| _0 | string | string The metadata URI of the collection |

### directOwnerOf

```solidity
function directOwnerOf(uint256 tokenId) external view returns (address, uint256, bool)
```

Used to retrieve the immediate owner of the given token.

*In the event the NFT is owned by an externally owned account, `tokenId` will be `0` and `isNft` will be  `false`.*

#### Parameters

| Name | Type | Description |
|---|---|---|
| tokenId | uint256 | ID of the token for which the immediate owner is being retrieved |

#### Returns

| Name | Type | Description |
|---|---|---|
| _0 | address | address Address of the immediate owner. If the token is owned by an externally owned account, its address  will be returned. If the token is owned by another token, the parent token&#39;s collection smart contract address  is returned |
| _1 | uint256 | uint256 Token ID of the immediate owner. If the immediate owner is an externally owned account, the value  should be `0` |
| _2 | bool | bool A boolean value signifying whether the immediate owner is a token (`true`) or not (`false`) |

### equip

```solidity
function equip(IRMRKEquippable.IntakeEquip data) external nonpayable
```





#### Parameters

| Name | Type | Description |
|---|---|---|
| data | IRMRKEquippable.IntakeEquip | undefined |

### erc20TokenAddress

```solidity
function erc20TokenAddress() external view returns (address)
```






#### Returns

| Name | Type | Description |
|---|---|---|
| _0 | address | undefined |

### getActiveAssetPriorities

```solidity
function getActiveAssetPriorities(uint256 tokenId) external view returns (uint16[])
```

Used to retrieve active asset priorities of a given token.

*Asset priorities are a non-sequential array of uint16 values with an array size equal to active asset  priorites.*

#### Parameters

| Name | Type | Description |
|---|---|---|
| tokenId | uint256 | ID of the token to query |

#### Returns

| Name | Type | Description |
|---|---|---|
| _0 | uint16[] | uint16[] Array of active asset priorities |

### getActiveAssets

```solidity
function getActiveAssets(uint256 tokenId) external view returns (uint64[])
```

Used to retrieve the active asset IDs of a given token.

*Assets metadata is stored by reference mapping `_asset[assetId]`.*

#### Parameters

| Name | Type | Description |
|---|---|---|
| tokenId | uint256 | ID of the token to query |

#### Returns

| Name | Type | Description |
|---|---|---|
| _0 | uint64[] | uint64[] Array of active asset IDs |

### getApproved

```solidity
function getApproved(uint256 tokenId) external view returns (address)
```



*Returns the account approved for `tokenId` token. Requirements: - `tokenId` must exist.*

#### Parameters

| Name | Type | Description |
|---|---|---|
| tokenId | uint256 | undefined |

#### Returns

| Name | Type | Description |
|---|---|---|
| _0 | address | undefined |

### getApprovedForAssets

```solidity
function getApprovedForAssets(uint256 tokenId) external view returns (address)
```

Used to get the address of the user that is approved to manage the specified token from the current  owner.



#### Parameters

| Name | Type | Description |
|---|---|---|
| tokenId | uint256 | ID of the token we are checking |

#### Returns

| Name | Type | Description |
|---|---|---|
| _0 | address | address Address of the account that is approved to manage the token |

### getAssetMetadata

```solidity
function getAssetMetadata(uint256 tokenId, uint64 assetId) external view returns (string)
```

Used to fetch the asset metadata of the specified token&#39;s for given asset.

*Assets are stored by reference mapping `_assets[assetId]`.Can be overriden to implement enumerate, fallback or other custom logic.*

#### Parameters

| Name | Type | Description |
|---|---|---|
| tokenId | uint256 | ID of the token to query |
| assetId | uint64 | Asset Id, must be in the pending or active assets array |

#### Returns

| Name | Type | Description |
|---|---|---|
| _0 | string | string Metadata of the asset |

### getAssetReplacements

```solidity
function getAssetReplacements(uint256 tokenId, uint64 newAssetId) external view returns (uint64)
```

Used to retrieve the asset ID that will be replaced (if any) if a given assetID is accepted from  the pending assets array.



#### Parameters

| Name | Type | Description |
|---|---|---|
| tokenId | uint256 | ID of the token to query |
| newAssetId | uint64 | ID of the pending asset which will be accepted |

#### Returns

| Name | Type | Description |
|---|---|---|
| _0 | uint64 | uint64 ID of the asset which will be replaced |

### getEquipment

```solidity
function getEquipment(uint256 tokenId, address targetBaseAddress, uint64 slotPartId) external view returns (struct IRMRKEquippable.Equipment)
```

Used to get the Equipment object equipped into the specified slot of the desired token.

*The `Equipment` struct consists of the following data:  [      assetId,      childAssetId,      childId,      childEquippableAddress  ]*

#### Parameters

| Name | Type | Description |
|---|---|---|
| tokenId | uint256 | ID of the token for which we are retrieving the equipped object |
| targetBaseAddress | address | Address of the `Base` associated with the `Slot` part of the token |
| slotPartId | uint64 | ID of the `Slot` part that we are checking for equipped objects |

#### Returns

| Name | Type | Description |
|---|---|---|
| _0 | IRMRKEquippable.Equipment | struct The `Equipment` struct containing data about the equipped object |

### getExtendedAsset

```solidity
function getExtendedAsset(uint256 tokenId, uint64 assetId) external view returns (string metadataURI, uint64 equippableGroupId, address baseAddress, uint64[] fixedPartIds, uint64[] slotPartIds)
```

Used to get the extended asset struct of the asset associated with given `assetId`.



#### Parameters

| Name | Type | Description |
|---|---|---|
| tokenId | uint256 | undefined |
| assetId | uint64 | ID of the asset of which we are retrieving |

#### Returns

| Name | Type | Description |
|---|---|---|
| metadataURI | string | undefined |
| equippableGroupId | uint64 | undefined |
| baseAddress | address | undefined |
| fixedPartIds | uint64[] | undefined |
| slotPartIds | uint64[] | undefined |

### getLock

```solidity
function getLock() external view returns (bool)
```

Used to retrieve the status of a lockable smart contract.




#### Returns

| Name | Type | Description |
|---|---|---|
| _0 | bool | bool A boolean value signifying whether the smart contract has been locked |

### getPendingAssets

```solidity
function getPendingAssets(uint256 tokenId) external view returns (uint64[])
```

Returns pending asset IDs for a given token

*Pending assets metadata is stored by reference mapping _pendingAsset[assetId]*

#### Parameters

| Name | Type | Description |
|---|---|---|
| tokenId | uint256 | the token ID to query |

#### Returns

| Name | Type | Description |
|---|---|---|
| _0 | uint64[] | uint64[] pending asset IDs |

### getRoyaltyPercentage

```solidity
function getRoyaltyPercentage() external view returns (uint256)
```

Used to retrieve the specified royalty percentage.




#### Returns

| Name | Type | Description |
|---|---|---|
| _0 | uint256 | uint256 The royalty percentage expressed in the basis points |

### getRoyaltyRecipient

```solidity
function getRoyaltyRecipient() external view returns (address)
```

Used to retrieve the recipient of royalties.




#### Returns

| Name | Type | Description |
|---|---|---|
| _0 | address | address Address of the recipient of royalties |

### isApprovedForAll

```solidity
function isApprovedForAll(address owner, address operator) external view returns (bool)
```



*Returns if the `operator` is allowed to manage all of the assets of `owner`. See {setApprovalForAll}*

#### Parameters

| Name | Type | Description |
|---|---|---|
| owner | address | undefined |
| operator | address | undefined |

#### Returns

| Name | Type | Description |
|---|---|---|
| _0 | bool | undefined |

### isApprovedForAllForAssets

```solidity
function isApprovedForAllForAssets(address owner, address operator) external view returns (bool)
```

Used to check whether the address has been granted the operator role by a given address or not.

*See {setApprovalForAllForAssets}.*

#### Parameters

| Name | Type | Description |
|---|---|---|
| owner | address | Address of the account that we are checking for whether it has granted the operator role |
| operator | address | Address of the account that we are checking whether it has the operator role or not |

#### Returns

| Name | Type | Description |
|---|---|---|
| _0 | bool | bool The boolean value indicating wehter the account we are checking has been granted the operator role |

### isChildEquipped

```solidity
function isChildEquipped(uint256 tokenId, address childAddress, uint256 childId) external view returns (bool)
```

Used to check whether the token has a given child equipped.

*This is used to prevent from transferring a child that is equipped.*

#### Parameters

| Name | Type | Description |
|---|---|---|
| tokenId | uint256 | ID of the parent token for which we are querying for |
| childAddress | address | Address of the child token&#39;s smart contract |
| childId | uint256 | ID of the child token |

#### Returns

| Name | Type | Description |
|---|---|---|
| _0 | bool | bool The boolean value indicating whether the child token is equipped into the given token or not |

### isContributor

```solidity
function isContributor(address contributor) external view returns (bool)
```

Used to check if the address is one of the contributors.



#### Parameters

| Name | Type | Description |
|---|---|---|
| contributor | address | Address of the contributor whose status we are checking |

#### Returns

| Name | Type | Description |
|---|---|---|
| _0 | bool | Boolean value indicating whether the address is a contributor or not |

### maxSupply

```solidity
function maxSupply() external view returns (uint256)
```

Used to retrieve the maximum supply of the collection.




#### Returns

| Name | Type | Description |
|---|---|---|
| _0 | uint256 | uint256 The maximum supply of tokens in the collection |

### mint

```solidity
function mint(address to, uint256 numToMint) external nonpayable
```





#### Parameters

| Name | Type | Description |
|---|---|---|
| to | address | undefined |
| numToMint | uint256 | undefined |

### name

```solidity
function name() external view returns (string)
```

Used to retrieve the collection name.




#### Returns

| Name | Type | Description |
|---|---|---|
| _0 | string | string Name of the collection |

### nestMint

```solidity
function nestMint(address to, uint256 numToMint, uint256 destinationId) external nonpayable
```





#### Parameters

| Name | Type | Description |
|---|---|---|
| to | address | undefined |
| numToMint | uint256 | undefined |
| destinationId | uint256 | undefined |

### nestTransferFrom

```solidity
function nestTransferFrom(address from, address to, uint256 tokenId, uint256 destinationId, bytes data) external nonpayable
```

Used to transfer the token into another token.



#### Parameters

| Name | Type | Description |
|---|---|---|
| from | address | Address of the collection smart contract of the token to be transferred |
| to | address | Address of the receiving token&#39;s collection smart contract |
| tokenId | uint256 | ID of the token being transferred |
| destinationId | uint256 | ID of the token to receive the token being transferred |
| data | bytes | Additional data with no specified format, sent in the addChild call |

### owner

```solidity
function owner() external view returns (address)
```

Returns the address of the current owner.




#### Returns

| Name | Type | Description |
|---|---|---|
| _0 | address | undefined |

### ownerOf

```solidity
function ownerOf(uint256 tokenId) external view returns (address)
```

Used to retrieve the root owner of the given token.

*Root owner is always the externally owned account.If the given token is owned by another token, it will recursively query the parent tokens until reaching the  root owner.*

#### Parameters

| Name | Type | Description |
|---|---|---|
| tokenId | uint256 | ID of the token for which the root owner is being retrieved |

#### Returns

| Name | Type | Description |
|---|---|---|
| _0 | address | address Address of the root owner of the given token |

### pendingChildOf

```solidity
function pendingChildOf(uint256 parentId, uint256 index) external view returns (struct IRMRKNestable.Child)
```

Used to retrieve a specific pending child token from a given parent token.

*Returns a single Child struct locating at `index` of parent token&#39;s active child tokens array.The Child struct consists of the following values:  [      tokenId,      contractAddress  ]*

#### Parameters

| Name | Type | Description |
|---|---|---|
| parentId | uint256 | ID of the parent token for which the pending child token is being retrieved |
| index | uint256 | Index of the child token in the parent token&#39;s pending child tokens array |

#### Returns

| Name | Type | Description |
|---|---|---|
| _0 | IRMRKNestable.Child | struct A Child struct containting data about the specified child |

### pendingChildrenOf

```solidity
function pendingChildrenOf(uint256 parentId) external view returns (struct IRMRKNestable.Child[])
```

Used to retrieve the pending child tokens of a given parent token.

*Returns array of pending Child structs existing for given parent.The Child struct consists of the following values:  [      tokenId,      contractAddress  ]*

#### Parameters

| Name | Type | Description |
|---|---|---|
| parentId | uint256 | ID of the parent token for which to retrieve the pending child tokens |

#### Returns

| Name | Type | Description |
|---|---|---|
| _0 | IRMRKNestable.Child[] | struct[] An array of Child structs containing the parent token&#39;s pending child tokens |

### pricePerMint

```solidity
function pricePerMint() external view returns (uint256)
```

Used to retrieve the price per mint.




#### Returns

| Name | Type | Description |
|---|---|---|
| _0 | uint256 | uint256 The price per mint of a single token expressed in the lowest denomination of a native currency |

### rejectAllAssets

```solidity
function rejectAllAssets(uint256 tokenId, uint256 maxRejections) external nonpayable
```

Rejects all assets from the pending array of a given token.

*Effecitvely deletes the pending array.Requirements:  - The caller must own the token or be approved to manage the token&#39;s assets  - `tokenId` must exist.Emits a {AssetRejected} event with assetId = 0.*

#### Parameters

| Name | Type | Description |
|---|---|---|
| tokenId | uint256 | ID of the token of which to clear the pending array. |
| maxRejections | uint256 | Maximum number of expected assets to reject, used to prevent from  rejecting assets which arrive just before this operation. |

### rejectAllChildren

```solidity
function rejectAllChildren(uint256 tokenId, uint256 maxRejections) external nonpayable
```

Used to reject all pending children of a given parent token.

*Removes the children from the pending array mapping.This does not update the ownership storage data on children. If necessary, ownership can be reclaimed by the  rootOwner of the previous parent.*

#### Parameters

| Name | Type | Description |
|---|---|---|
| tokenId | uint256 | ID of the parent token for which to reject all of the pending tokens. |
| maxRejections | uint256 | Maximum number of expected children to reject, used to prevent from  rejecting children which arrive just before this operation. |

### rejectAsset

```solidity
function rejectAsset(uint256 tokenId, uint256 index, uint64 assetId) external nonpayable
```

Rejects a asset from the pending array of given token.

*Removes the asset from the token&#39;s pending asset array.Requirements:  - The caller must own the token or be approved to manage the token&#39;s assets  - `tokenId` must exist.  - `index` must be in range of the length of the pending asset array.Emits a {AssetRejected} event.*

#### Parameters

| Name | Type | Description |
|---|---|---|
| tokenId | uint256 | ID of the token that the asset is being rejected from |
| index | uint256 | Index of the asset in the pending array to be rejected |
| assetId | uint64 | undefined |

### renounceOwnership

```solidity
function renounceOwnership() external nonpayable
```

Leaves the contract without owner. Functions using the `onlyOwner` modifier will be disabled.

*Can only be called by the current owner.Renouncing ownership will leave the contract without an owner, thereby removing any functionality that is  only available to the owner.*


### replaceEquipment

```solidity
function replaceEquipment(IRMRKEquippable.IntakeEquip data) external nonpayable
```





#### Parameters

| Name | Type | Description |
|---|---|---|
| data | IRMRKEquippable.IntakeEquip | undefined |

### revokeContributor

```solidity
function revokeContributor(address contributor) external nonpayable
```

Removes a contributor from the smart contract.

*Can only be called by the owner.*

#### Parameters

| Name | Type | Description |
|---|---|---|
| contributor | address | Address of the contributor&#39;s account |

### royaltyInfo

```solidity
function royaltyInfo(uint256 tokenId, uint256 salePrice) external view returns (address receiver, uint256 royaltyAmount)
```

Used to retrieve the information about who shall receive royalties of a sale of the specified token and  how much they will be.



#### Parameters

| Name | Type | Description |
|---|---|---|
| tokenId | uint256 | ID of the token for which the royalty info is being retrieved |
| salePrice | uint256 | Price of the token sale |

#### Returns

| Name | Type | Description |
|---|---|---|
| receiver | address | The beneficiary receiving royalties of the sale |
| royaltyAmount | uint256 | The value of the royalties recieved by the `receiver` from the sale |

### safeTransferFrom

```solidity
function safeTransferFrom(address from, address to, uint256 tokenId) external nonpayable
```



*Safely transfers `tokenId` token from `from` to `to`, checking first that contract recipients are aware of the ERC721 protocol to prevent tokens from being forever locked. Requirements: - `from` cannot be the zero address. - `to` cannot be the zero address. - `tokenId` token must exist and be owned by `from`. - If the caller is not `from`, it must be have been allowed to move this token by either {approve} or {setApprovalForAll}. - If `to` refers to a smart contract, it must implement {IERC721Receiver-onERC721Received}, which is called upon a safe transfer. Emits a {Transfer} event.*

#### Parameters

| Name | Type | Description |
|---|---|---|
| from | address | undefined |
| to | address | undefined |
| tokenId | uint256 | undefined |

### safeTransferFrom

```solidity
function safeTransferFrom(address from, address to, uint256 tokenId, bytes data) external nonpayable
```



*Safely transfers `tokenId` token from `from` to `to`. Requirements: - `from` cannot be the zero address. - `to` cannot be the zero address. - `tokenId` token must exist and be owned by `from`. - If the caller is not `from`, it must be approved to move this token by either {approve} or {setApprovalForAll}. - If `to` refers to a smart contract, it must implement {IERC721Receiver-onERC721Received}, which is called upon a safe transfer. Emits a {Transfer} event.*

#### Parameters

| Name | Type | Description |
|---|---|---|
| from | address | undefined |
| to | address | undefined |
| tokenId | uint256 | undefined |
| data | bytes | undefined |

### setApprovalForAll

```solidity
function setApprovalForAll(address operator, bool approved) external nonpayable
```



*Approve or remove `operator` as an operator for the caller. Operators can call {transferFrom} or {safeTransferFrom} for any token owned by the caller. Requirements: - The `operator` cannot be the caller. Emits an {ApprovalForAll} event.*

#### Parameters

| Name | Type | Description |
|---|---|---|
| operator | address | undefined |
| approved | bool | undefined |

### setApprovalForAllForAssets

```solidity
function setApprovalForAllForAssets(address operator, bool approved) external nonpayable
```

Used to add or remove an operator of assets for the caller.

*Operators can call {acceptAsset}, {rejectAsset}, {rejectAllAssets} or {setPriority} for any token  owned by the caller.Requirements:  - The `operator` cannot be the caller.Emits an {ApprovalForAllForAssets} event.*

#### Parameters

| Name | Type | Description |
|---|---|---|
| operator | address | Address of the account to which the operator role is granted or revoked from |
| approved | bool | The boolean value indicating whether the operator role is being granted (`true`) or revoked  (`false`) |

### setLock

```solidity
function setLock() external nonpayable
```

Locks the operation.

*Once locked, functions using `notLocked` modifier cannot be executed.*


### setPriority

```solidity
function setPriority(uint256 tokenId, uint16[] priorities) external nonpayable
```

Sets a new priority array for a given token.

*The priority array is a non-sequential list of `uint16`s, where the lowest value is considered highest  priority.Value `0` of a priority is a special case equivalent to unitialized.Requirements:  - The caller must own the token or be approved to manage the token&#39;s assets  - `tokenId` must exist.  - The length of `priorities` must be equal the length of the active assets array.Emits a {AssetPrioritySet} event.*

#### Parameters

| Name | Type | Description |
|---|---|---|
| tokenId | uint256 | ID of the token to set the priorities for |
| priorities | uint16[] | An array of priority values |

### setValidParentForEquippableGroup

```solidity
function setValidParentForEquippableGroup(uint64 equippableGroupId, address parentAddress, uint64 partId) external nonpayable
```





#### Parameters

| Name | Type | Description |
|---|---|---|
| equippableGroupId | uint64 | undefined |
| parentAddress | address | undefined |
| partId | uint64 | undefined |

### supportsInterface

```solidity
function supportsInterface(bytes4 interfaceId) external view returns (bool)
```



*Returns true if this contract implements the interface defined by `interfaceId`. See the corresponding https://eips.ethereum.org/EIPS/eip-165#how-interfaces-are-identified[EIP section] to learn more about how these ids are created. This function call must use less than 30 000 gas.*

#### Parameters

| Name | Type | Description |
|---|---|---|
| interfaceId | bytes4 | undefined |

#### Returns

| Name | Type | Description |
|---|---|---|
| _0 | bool | undefined |

### symbol

```solidity
function symbol() external view returns (string)
```

Used to retrieve the collection symbol.




#### Returns

| Name | Type | Description |
|---|---|---|
| _0 | string | string Symbol of the collection |

### tokenURI

```solidity
function tokenURI(uint256) external view returns (string)
```





#### Parameters

| Name | Type | Description |
|---|---|---|
| _0 | uint256 | undefined |

#### Returns

| Name | Type | Description |
|---|---|---|
| _0 | string | undefined |

### totalAssets

```solidity
function totalAssets() external view returns (uint256)
```






#### Returns

| Name | Type | Description |
|---|---|---|
| _0 | uint256 | undefined |

### totalSupply

```solidity
function totalSupply() external view returns (uint256)
```

Used to retrieve the total supply of the tokens in a collection.




#### Returns

| Name | Type | Description |
|---|---|---|
| _0 | uint256 | uint256 The number of tokens in a collection |

### transferChild

```solidity
function transferChild(uint256 tokenId, address to, uint256 destinationId, uint256 childIndex, address childAddress, uint256 childId, bool isPending, bytes data) external nonpayable
```

Used to transfer a child token from a given parent token.



#### Parameters

| Name | Type | Description |
|---|---|---|
| tokenId | uint256 | ID of the parent token from which the child token is being transferred |
| to | address | Address to which to transfer the token to. |
| destinationId | uint256 | ID of the token to receive the token being transferred, 0 if destination is not a Nestable NFT. |
| childIndex | uint256 | Index of a token we are transfering, in the array it belongs to (can be either active array or  pending array). |
| childAddress | address | Address of the child token&#39;s collection smart contract. |
| childId | uint256 | ID of the child token in its own collection smart contract. |
| isPending | bool | A boolean value indicating whether the child token being transferred is in the pending array of the  parent token (`true`) or in the active array (`false`) |
| data | bytes | Additional data with no specified format, sent in call to `_to` |

### transferFrom

```solidity
function transferFrom(address from, address to, uint256 tokenId) external nonpayable
```



*Transfers `tokenId` token from `from` to `to`. WARNING: Usage of this method is discouraged, use {safeTransferFrom} whenever possible. Requirements: - `from` cannot be the zero address. - `to` cannot be the zero address. - `tokenId` token must be owned by `from`. - If the caller is not `from`, it must be approved to move this token by either {approve} or {setApprovalForAll}. Emits a {Transfer} event.*

#### Parameters

| Name | Type | Description |
|---|---|---|
| from | address | undefined |
| to | address | undefined |
| tokenId | uint256 | undefined |

### transferOwnership

```solidity
function transferOwnership(address newOwner) external nonpayable
```

Transfers ownership of the contract to a new owner.

*Can only be called by the current owner.*

#### Parameters

| Name | Type | Description |
|---|---|---|
| newOwner | address | Address of the new owner&#39;s account |

### unequip

```solidity
function unequip(uint256 tokenId, uint64 assetId, uint64 slotPartId) external nonpayable
```

Used to unequip child from parent token.

*This can only be called by the owner of the token or by an account that has been granted permission to  manage the given token by the current owner.*

#### Parameters

| Name | Type | Description |
|---|---|---|
| tokenId | uint256 | ID of the parent from which the child is being unequipped |
| assetId | uint64 | ID of the parent&#39;s asset that contains the `Slot` into which the child is equipped |
| slotPartId | uint64 | ID of the `Slot` from which to unequip the child |

### updateRoyaltyRecipient

```solidity
function updateRoyaltyRecipient(address newRoyaltyRecipient) external nonpayable
```

Used to update recipient of royalties.

*Custom access control has to be implemented to ensure that only the intended actors can update the  beneficiary.*

#### Parameters

| Name | Type | Description |
|---|---|---|
| newRoyaltyRecipient | address | Address of the new recipient of royalties |

### withdrawRaised

```solidity
function withdrawRaised(address to, uint256 amount) external nonpayable
```

Used to withdraw the minting proceedings to a specified address.

*This function can only be called by the owner.*

#### Parameters

| Name | Type | Description |
|---|---|---|
| to | address | Address to receive the given amount of minting proceedings |
| amount | uint256 | The amount to withdraw |



## Events

### AllChildrenRejected

```solidity
event AllChildrenRejected(uint256 indexed tokenId)
```

Used to notify listeners that all pending child tokens of a given token have been rejected.



#### Parameters

| Name | Type | Description |
|---|---|---|
| tokenId `indexed` | uint256 | undefined |

### Approval

```solidity
event Approval(address indexed owner, address indexed approved, uint256 indexed tokenId)
```





#### Parameters

| Name | Type | Description |
|---|---|---|
| owner `indexed` | address | undefined |
| approved `indexed` | address | undefined |
| tokenId `indexed` | uint256 | undefined |

### ApprovalForAll

```solidity
event ApprovalForAll(address indexed owner, address indexed operator, bool approved)
```





#### Parameters

| Name | Type | Description |
|---|---|---|
| owner `indexed` | address | undefined |
| operator `indexed` | address | undefined |
| approved  | bool | undefined |

### ApprovalForAllForAssets

```solidity
event ApprovalForAllForAssets(address indexed owner, address indexed operator, bool approved)
```

Used to notify listeners that owner has granted approval to the user to manage assets of all of their  tokens.



#### Parameters

| Name | Type | Description |
|---|---|---|
| owner `indexed` | address | undefined |
| operator `indexed` | address | undefined |
| approved  | bool | undefined |

### ApprovalForAssets

```solidity
event ApprovalForAssets(address indexed owner, address indexed approved, uint256 indexed tokenId)
```

Used to notify listeners that owner has granted an approval to the user to manage the assets of a  given token.



#### Parameters

| Name | Type | Description |
|---|---|---|
| owner `indexed` | address | undefined |
| approved `indexed` | address | undefined |
| tokenId `indexed` | uint256 | undefined |

### AssetAccepted

```solidity
event AssetAccepted(uint256 indexed tokenId, uint64 indexed assetId, uint64 indexed replacesId)
```

Used to notify listeners that a asset object at `assetId` is accepted by the token and migrated  from token&#39;s pending assets array to active assets array of the token.



#### Parameters

| Name | Type | Description |
|---|---|---|
| tokenId `indexed` | uint256 | undefined |
| assetId `indexed` | uint64 | undefined |
| replacesId `indexed` | uint64 | undefined |

### AssetAddedToToken

```solidity
event AssetAddedToToken(uint256 indexed tokenId, uint64 indexed assetId, uint64 indexed replacesId)
```

Used to notify listeners that a asset object at `assetId` is added to token&#39;s pending asset  array.



#### Parameters

| Name | Type | Description |
|---|---|---|
| tokenId `indexed` | uint256 | undefined |
| assetId `indexed` | uint64 | undefined |
| replacesId `indexed` | uint64 | undefined |

### AssetPrioritySet

```solidity
event AssetPrioritySet(uint256 indexed tokenId)
```

Used to notify listeners that token&#39;s prioritiy array is reordered.



#### Parameters

| Name | Type | Description |
|---|---|---|
| tokenId `indexed` | uint256 | undefined |

### AssetRejected

```solidity
event AssetRejected(uint256 indexed tokenId, uint64 indexed assetId)
```

Used to notify listeners that a asset object at `assetId` is rejected from token and is dropped  from the pending assets array of the token.



#### Parameters

| Name | Type | Description |
|---|---|---|
| tokenId `indexed` | uint256 | undefined |
| assetId `indexed` | uint64 | undefined |

### AssetSet

```solidity
event AssetSet(uint64 indexed assetId)
```

Used to notify listeners that a asset object is initialized at `assetId`.



#### Parameters

| Name | Type | Description |
|---|---|---|
| assetId `indexed` | uint64 | undefined |

### ChildAccepted

```solidity
event ChildAccepted(uint256 indexed tokenId, uint256 childIndex, address indexed childAddress, uint256 indexed childId)
```

Used to notify listeners that a new child token was accepted by the parent token.



#### Parameters

| Name | Type | Description |
|---|---|---|
| tokenId `indexed` | uint256 | undefined |
| childIndex  | uint256 | undefined |
| childAddress `indexed` | address | undefined |
| childId `indexed` | uint256 | undefined |

### ChildAssetEquipped

```solidity
event ChildAssetEquipped(uint256 indexed tokenId, uint64 indexed assetId, uint64 indexed slotPartId, uint256 childId, address childAddress, uint64 childAssetId)
```

Used to notify listeners that a child&#39;s asset has been equipped into one of its parent assets.



#### Parameters

| Name | Type | Description |
|---|---|---|
| tokenId `indexed` | uint256 | undefined |
| assetId `indexed` | uint64 | undefined |
| slotPartId `indexed` | uint64 | undefined |
| childId  | uint256 | undefined |
| childAddress  | address | undefined |
| childAssetId  | uint64 | undefined |

### ChildAssetUnequipped

```solidity
event ChildAssetUnequipped(uint256 indexed tokenId, uint64 indexed assetId, uint64 indexed slotPartId, uint256 childId, address childAddress, uint64 childAssetId)
```

Used to notify listeners that a child&#39;s asset has been unequipped from one of its parent assets.



#### Parameters

| Name | Type | Description |
|---|---|---|
| tokenId `indexed` | uint256 | undefined |
| assetId `indexed` | uint64 | undefined |
| slotPartId `indexed` | uint64 | undefined |
| childId  | uint256 | undefined |
| childAddress  | address | undefined |
| childAssetId  | uint64 | undefined |

### ChildProposed

```solidity
event ChildProposed(uint256 indexed tokenId, uint256 childIndex, address indexed childAddress, uint256 indexed childId)
```

Used to notify listeners that a new token has been added to a given token&#39;s pending children array.



#### Parameters

| Name | Type | Description |
|---|---|---|
| tokenId `indexed` | uint256 | undefined |
| childIndex  | uint256 | undefined |
| childAddress `indexed` | address | undefined |
| childId `indexed` | uint256 | undefined |

### ChildTransferred

```solidity
event ChildTransferred(uint256 indexed tokenId, uint256 childIndex, address indexed childAddress, uint256 indexed childId, bool fromPending)
```

Used to notify listeners a child token has been transferred from parent token.



#### Parameters

| Name | Type | Description |
|---|---|---|
| tokenId `indexed` | uint256 | undefined |
| childIndex  | uint256 | undefined |
| childAddress `indexed` | address | undefined |
| childId `indexed` | uint256 | undefined |
| fromPending  | bool | undefined |

### NestTransfer

```solidity
event NestTransfer(address indexed from, address indexed to, uint256 fromTokenId, uint256 toTokenId, uint256 indexed tokenId)
```

Used to notify listeners that the token is being transferred.



#### Parameters

| Name | Type | Description |
|---|---|---|
| from `indexed` | address | undefined |
| to `indexed` | address | undefined |
| fromTokenId  | uint256 | undefined |
| toTokenId  | uint256 | undefined |
| tokenId `indexed` | uint256 | undefined |

### OwnershipTransferred

```solidity
event OwnershipTransferred(address indexed previousOwner, address indexed newOwner)
```





#### Parameters

| Name | Type | Description |
|---|---|---|
| previousOwner `indexed` | address | undefined |
| newOwner `indexed` | address | undefined |

### Transfer

```solidity
event Transfer(address indexed from, address indexed to, uint256 indexed tokenId)
```





#### Parameters

| Name | Type | Description |
|---|---|---|
| from `indexed` | address | undefined |
| to `indexed` | address | undefined |
| tokenId `indexed` | uint256 | undefined |

### ValidParentEquippableGroupIdSet

```solidity
event ValidParentEquippableGroupIdSet(uint64 indexed equippableGroupId, uint64 indexed slotPartId, address parentAddress)
```

Used to notify listeners that the assets belonging to a `equippableGroupId` have been marked as  equippable into a given slot and parent



#### Parameters

| Name | Type | Description |
|---|---|---|
| equippableGroupId `indexed` | uint64 | undefined |
| slotPartId `indexed` | uint64 | undefined |
| parentAddress  | address | undefined |



## Errors

### ERC721AddressZeroIsNotaValidOwner

```solidity
error ERC721AddressZeroIsNotaValidOwner()
```

Attempting to grant the token to 0x0 address




### ERC721ApprovalToCurrentOwner

```solidity
error ERC721ApprovalToCurrentOwner()
```

Attempting to grant approval to the current owner of the token




### ERC721ApproveCallerIsNotOwnerNorApprovedForAll

```solidity
error ERC721ApproveCallerIsNotOwnerNorApprovedForAll()
```

Attempting to grant approval when not being owner or approved for all should not be permitted




### ERC721ApproveToCaller

```solidity
error ERC721ApproveToCaller()
```

Attempting to grant approval to self




### ERC721InvalidTokenId

```solidity
error ERC721InvalidTokenId()
```

Attempting to use an invalid token ID




### ERC721MintToTheZeroAddress

```solidity
error ERC721MintToTheZeroAddress()
```

Attempting to mint to 0x0 address




### ERC721NotApprovedOrOwner

```solidity
error ERC721NotApprovedOrOwner()
```

Attempting to manage a token without being its owner or approved by the owner




### ERC721TokenAlreadyMinted

```solidity
error ERC721TokenAlreadyMinted()
```

Attempting to mint an already minted token




### ERC721TransferFromIncorrectOwner

```solidity
error ERC721TransferFromIncorrectOwner()
```

Attempting to transfer the token from an address that is not the owner




### ERC721TransferToNonReceiverImplementer

```solidity
error ERC721TransferToNonReceiverImplementer()
```

Attempting to safe transfer to an address that is unable to receive the token




### ERC721TransferToTheZeroAddress

```solidity
error ERC721TransferToTheZeroAddress()
```

Attempting to transfer the token to a 0x0 address




### RMRKApprovalForAssetsToCurrentOwner

```solidity
error RMRKApprovalForAssetsToCurrentOwner()
```

Attempting to grant approval of assets to their current owner




### RMRKApproveForAssetsCallerIsNotOwnerNorApprovedForAll

```solidity
error RMRKApproveForAssetsCallerIsNotOwnerNorApprovedForAll()
```

Attempting to grant approval of assets without being the caller or approved for all




### RMRKAssetAlreadyExists

```solidity
error RMRKAssetAlreadyExists()
```

Attempting to add a asset using an ID that has already been used




### RMRKBadPriorityListLength

```solidity
error RMRKBadPriorityListLength()
```

Attempting to set the priorities with an array of length that doesn&#39;t match the length of active assets array




### RMRKBaseRequiredForParts

```solidity
error RMRKBaseRequiredForParts()
```

Attempting to add a asset entry with `Part`s, without setting the `Base` address




### RMRKChildAlreadyExists

```solidity
error RMRKChildAlreadyExists()
```

Attempting to accept a child that has already been accepted




### RMRKChildIndexOutOfRange

```solidity
error RMRKChildIndexOutOfRange()
```

Attempting to interact with a child, using index that is higher than the number of children




### RMRKEquippableEquipNotAllowedByBase

```solidity
error RMRKEquippableEquipNotAllowedByBase()
```

Attempting to equip a `Part` with a child not approved by the base




### RMRKIdZeroForbidden

```solidity
error RMRKIdZeroForbidden()
```

Attempting to use ID 0, which is not supported

*The ID 0 in RMRK suite is reserved for empty values. Guarding against its use ensures the expected operation*


### RMRKIndexOutOfRange

```solidity
error RMRKIndexOutOfRange()
```

Attempting to interact with a asset, using index greater than number of assets




### RMRKIsNotContract

```solidity
error RMRKIsNotContract()
```

Attempting to interact with an end-user account when the contract account is expected




### RMRKMaxPendingAssetsReached

```solidity
error RMRKMaxPendingAssetsReached()
```

Attempting to add a pending asset after the number of pending assets has reached the limit (default limit is  128)




### RMRKMaxPendingChildrenReached

```solidity
error RMRKMaxPendingChildrenReached()
```

Attempting to add a pending child after the number of pending children has reached the limit (default limit is 128)




### RMRKMaxRecursiveBurnsReached

```solidity
error RMRKMaxRecursiveBurnsReached(address childContract, uint256 childId)
```

Attempting to burn a total number of recursive children higher than maximum set



#### Parameters

| Name | Type | Description |
|---|---|---|
| childContract | address | Address of the collection smart contract in which the maximum number of recursive burns was reached |
| childId | uint256 | ID of the child token at which the maximum number of recursive burns was reached |

### RMRKMintOverMax

```solidity
error RMRKMintOverMax()
```

Attempting to mint a number of tokens that would cause the total supply to be greater than maximum supply




### RMRKMintToNonRMRKNestableImplementer

```solidity
error RMRKMintToNonRMRKNestableImplementer()
```

Attempting to mint a nested token to a smart contract that doesn&#39;t support nesting




### RMRKMintZero

```solidity
error RMRKMintZero()
```






### RMRKMustUnequipFirst

```solidity
error RMRKMustUnequipFirst()
```

Attempting to transfer a child before it is unequipped




### RMRKNestableTooDeep

```solidity
error RMRKNestableTooDeep()
```

Attempting to nest a child over the nestable limit (current limit is 100 levels of nesting)




### RMRKNestableTransferToDescendant

```solidity
error RMRKNestableTransferToDescendant()
```

Attempting to nest the token to own descendant, which would create a loop and leave the looped tokens in limbo




### RMRKNestableTransferToNonRMRKNestableImplementer

```solidity
error RMRKNestableTransferToNonRMRKNestableImplementer()
```

Attempting to nest the token to a smart contract that doesn&#39;t support nesting




### RMRKNestableTransferToSelf

```solidity
error RMRKNestableTransferToSelf()
```

Attempting to nest the token into itself




### RMRKNewContributorIsZeroAddress

```solidity
error RMRKNewContributorIsZeroAddress()
```

Attempting to assign a 0x0 address as a contributor




### RMRKNewOwnerIsZeroAddress

```solidity
error RMRKNewOwnerIsZeroAddress()
```

Attempting to transfer the ownership to the 0x0 address




### RMRKNoAssetMatchingId

```solidity
error RMRKNoAssetMatchingId()
```

Attempting to interact with a asset that can not be found




### RMRKNotApprovedForAssetsOrOwner

```solidity
error RMRKNotApprovedForAssetsOrOwner()
```

Attempting to manage a asset without owning it or having been granted permission by the owner to do so




### RMRKNotApprovedOrDirectOwner

```solidity
error RMRKNotApprovedOrDirectOwner()
```

Attempting to interact with a token without being its owner or having been granted permission by the  owner to do so

*When a token is nested, only the direct owner (NFT parent) can mange it. In that case, approved addresses are  not allowed to manage it, in order to ensure the expected behaviour*


### RMRKNotEnoughAllowance

```solidity
error RMRKNotEnoughAllowance()
```






### RMRKNotEquipped

```solidity
error RMRKNotEquipped()
```

Attempting to unequip an item that isn&#39;t equipped




### RMRKNotOwner

```solidity
error RMRKNotOwner()
```

Attempting to interact with a management function without being the smart contract&#39;s owner




### RMRKNotOwnerOrContributor

```solidity
error RMRKNotOwnerOrContributor()
```

Attempting to interact with a function without being the owner or contributor of the collection




### RMRKPendingChildIndexOutOfRange

```solidity
error RMRKPendingChildIndexOutOfRange()
```

Attempting to interact with a pending child using an index greater than the size of pending array




### RMRKSlotAlreadyUsed

```solidity
error RMRKSlotAlreadyUsed()
```

Attempting to equip an item into a slot that already has an item equipped




### RMRKTargetAssetCannotReceiveSlot

```solidity
error RMRKTargetAssetCannotReceiveSlot()
```

Attempting to equip an item into a `Slot` that the target asset does not implement




### RMRKTokenCannotBeEquippedWithAssetIntoSlot

```solidity
error RMRKTokenCannotBeEquippedWithAssetIntoSlot()
```

Attempting to equip a child into a `Slot` and parent that the child&#39;s collection doesn&#39;t support




### RMRKTokenDoesNotHaveAsset

```solidity
error RMRKTokenDoesNotHaveAsset()
```

Attempting to compose a NFT of a token without active assets




### RMRKUnexpectedAssetId

```solidity
error RMRKUnexpectedAssetId()
```

Attempting to accept or reject a asset which does not match the one at the specified index




### RMRKUnexpectedChildId

```solidity
error RMRKUnexpectedChildId()
```

Attempting to accept or transfer a child which does not match the one at the specified index




### RMRKUnexpectedNumberOfAssets

```solidity
error RMRKUnexpectedNumberOfAssets()
```

Attempting to reject all pending assets but more assets than expected are pending
<<<<<<< HEAD
=======




### RMRKUnexpectedNumberOfChildren

```solidity
error RMRKUnexpectedNumberOfChildren()
```

Attempting to reject all pending children but children assets than expected are pending
>>>>>>> 77672172




### RentrantCall

```solidity
error RentrantCall()
```






<|MERGE_RESOLUTION|>--- conflicted
+++ resolved
@@ -2289,8 +2289,6 @@
 ```
 
 Attempting to reject all pending assets but more assets than expected are pending
-<<<<<<< HEAD
-=======
 
 
 
@@ -2302,7 +2300,6 @@
 ```
 
 Attempting to reject all pending children but children assets than expected are pending
->>>>>>> 77672172
 
 
 
