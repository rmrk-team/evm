# RMRKNestableMultiAssetImplErc20Pay









## Methods

### VERSION

```solidity
function VERSION() external view returns (string)
```

Version of the @rmrk-team/evm-contracts package




#### Returns

| Name | Type | Description |
|---|---|---|
| _0 | string | undefined |

### acceptAsset

```solidity
function acceptAsset(uint256 tokenId, uint256 index, uint64 assetId) external nonpayable
```

Accepts a asset from the pending array of given token.

*Migrates the asset from the token&#39;s pending asset array to the token&#39;s active asset array.Active assets cannot be removed by anyone, but can be replaced by a new asset.Requirements:  - The caller must own the token or be approved to manage the token&#39;s assets  - `tokenId` must exist.  - `index` must be in range of the length of the pending asset array.Emits an {AssetAccepted} event.*

#### Parameters

| Name | Type | Description |
|---|---|---|
| tokenId | uint256 | ID of the token for which to accept the pending asset |
| index | uint256 | Index of the asset in the pending array to accept |
| assetId | uint64 | ID of the asset expected to be located at the specified index |

### acceptChild

```solidity
function acceptChild(uint256 parentId, uint256 childIndex, address childAddress, uint256 childId) external nonpayable
```

@notice Used to accept a pending child token for a given parent token.

*This moves the child token from parent token&#39;s pending child tokens array into the active child tokens  array.*

#### Parameters

| Name | Type | Description |
|---|---|---|
| parentId | uint256 | ID of the parent token for which the child token is being accepted |
| childIndex | uint256 | Index of a child tokem in the given parent&#39;s pending children array |
| childAddress | address | Address of the collection smart contract of the child token expected to be located at the  specified index of the given parent token&#39;s pending children array |
| childId | uint256 | ID of the child token expected to be located at the specified index of the given parent token&#39;s  pending children array |

### addAssetEntry

```solidity
function addAssetEntry(string metadataURI) external nonpayable returns (uint256)
```





#### Parameters

| Name | Type | Description |
|---|---|---|
| metadataURI | string | undefined |

#### Returns

| Name | Type | Description |
|---|---|---|
| _0 | uint256 | undefined |

### addAssetToToken

```solidity
function addAssetToToken(uint256 tokenId, uint64 assetId, uint64 replacesAssetWithId) external nonpayable
```





#### Parameters

| Name | Type | Description |
|---|---|---|
| tokenId | uint256 | undefined |
| assetId | uint64 | undefined |
| replacesAssetWithId | uint64 | undefined |

### addChild

```solidity
function addChild(uint256 parentId, uint256 childId, bytes data) external nonpayable
```

Used to add a child token to a given parent token.

*This adds the iichild token into the given parent token&#39;s pending child tokens array.Requirements:  - `ownerOf` on the child contract must resolve to the called contract.  - The pending array of the parent contract must not be full.*

#### Parameters

| Name | Type | Description |
|---|---|---|
| parentId | uint256 | ID of the parent token to receive the new child token |
| childId | uint256 | ID of the new proposed child token |
| data | bytes | Additional data with no specified format |

### addContributor

```solidity
function addContributor(address contributor) external nonpayable
```

Adds a contributor to the smart contract.

*Can only be called by the owner.*

#### Parameters

| Name | Type | Description |
|---|---|---|
| contributor | address | Address of the contributor&#39;s account |

### approve

```solidity
function approve(address to, uint256 tokenId) external nonpayable
```



*Gives permission to `to` to transfer `tokenId` token to another account. The approval is cleared when the token is transferred. Only a single account can be approved at a time, so approving the zero address clears previous approvals. Requirements: - The caller must own the token or be an approved operator. - `tokenId` must exist. Emits an {Approval} event.*

#### Parameters

| Name | Type | Description |
|---|---|---|
| to | address | undefined |
| tokenId | uint256 | undefined |

### approveForAssets

```solidity
function approveForAssets(address to, uint256 tokenId) external nonpayable
```

Used to grant permission to the user to manage token&#39;s assets.

*This differs from transfer approvals, as approvals are not cleared when the approved party accepts or  rejects a asset, or sets asset priorities. This approval is cleared on token transfer.Only a single account can be approved at a time, so approving the `0x0` address clears previous approvals.Requirements:  - The caller must own the token or be an approved operator.  - `tokenId` must exist.Emits an {ApprovalForAssets} event.*

#### Parameters

| Name | Type | Description |
|---|---|---|
| to | address | Address of the account to grant the approval to |
| tokenId | uint256 | ID of the token for which the approval to manage the assets is granted |

### balanceOf

```solidity
function balanceOf(address owner) external view returns (uint256)
```



*Returns the number of tokens in ``owner``&#39;s account.*

#### Parameters

| Name | Type | Description |
|---|---|---|
| owner | address | undefined |

#### Returns

| Name | Type | Description |
|---|---|---|
| _0 | uint256 | undefined |

### burn

```solidity
function burn(uint256 tokenId) external nonpayable
```

Used to burn a given token.



#### Parameters

| Name | Type | Description |
|---|---|---|
| tokenId | uint256 | ID of the token to burn |

### burn

```solidity
function burn(uint256 tokenId, uint256 maxChildrenBurns) external nonpayable returns (uint256)
```

Used to burn a token.

*When a token is burned, its children are recursively burned as well.The approvals are cleared when the token is burned.Requirements:  - `tokenId` must exist.Emits a {Transfer} event.*

#### Parameters

| Name | Type | Description |
|---|---|---|
| tokenId | uint256 | ID of the token to burn |
| maxChildrenBurns | uint256 | Maximum children to recursively burn |

#### Returns

| Name | Type | Description |
|---|---|---|
| _0 | uint256 | uint256 The number of recursive burns it took to burn all of the children |

### childIsInActive

```solidity
function childIsInActive(address childAddress, uint256 childId) external view returns (bool)
```

Used to verify that the given child tokwn is included in an active array of a token.



#### Parameters

| Name | Type | Description |
|---|---|---|
| childAddress | address | Address of the given token&#39;s collection smart contract |
| childId | uint256 | ID of the child token being checked |

#### Returns

| Name | Type | Description |
|---|---|---|
| _0 | bool | bool A boolean value signifying whether the given child token is included in an active child tokens array  of a token (`true`) or not (`false`) |

### childOf

```solidity
function childOf(uint256 parentId, uint256 index) external view returns (struct IRMRKNestable.Child)
```

Used to retrieve a specific active child token for a given parent token.

*Returns a single Child struct locating at `index` of parent token&#39;s active child tokens array.The Child struct consists of the following values:  [      tokenId,      contractAddress  ]*

#### Parameters

| Name | Type | Description |
|---|---|---|
| parentId | uint256 | ID of the parent token for which the child is being retrieved |
| index | uint256 | Index of the child token in the parent token&#39;s active child tokens array |

#### Returns

| Name | Type | Description |
|---|---|---|
| _0 | IRMRKNestable.Child | struct A Child struct containing data about the specified child |

### childrenOf

```solidity
function childrenOf(uint256 parentId) external view returns (struct IRMRKNestable.Child[])
```

Used to retrieve the active child tokens of a given parent token.

*Returns array of Child structs existing for parent token.The Child struct consists of the following values:  [      tokenId,      contractAddress  ]*

#### Parameters

| Name | Type | Description |
|---|---|---|
| parentId | uint256 | ID of the parent token for which to retrieve the active child tokens |

#### Returns

| Name | Type | Description |
|---|---|---|
| _0 | IRMRKNestable.Child[] | struct[] An array of Child structs containing the parent token&#39;s active child tokens |

### collectionMetadata

```solidity
function collectionMetadata() external view returns (string)
```

Used to retrieve the metadata of the collection.




#### Returns

| Name | Type | Description |
|---|---|---|
| _0 | string | string The metadata URI of the collection |

### directOwnerOf

```solidity
function directOwnerOf(uint256 tokenId) external view returns (address, uint256, bool)
```

Used to retrieve the immediate owner of the given token.

*In the event the NFT is owned by an externally owned account, `tokenId` will be `0` and `isNft` will be  `false`.*

#### Parameters

| Name | Type | Description |
|---|---|---|
| tokenId | uint256 | ID of the token for which the immediate owner is being retrieved |

#### Returns

| Name | Type | Description |
|---|---|---|
| _0 | address | address Address of the immediate owner. If the token is owned by an externally owned account, its address  will be returned. If the token is owned by another token, the parent token&#39;s collection smart contract address  is returned |
| _1 | uint256 | uint256 Token ID of the immediate owner. If the immediate owner is an externally owned account, the value  should be `0` |
| _2 | bool | bool A boolean value signifying whether the immediate owner is a token (`true`) or not (`false`) |

### erc20TokenAddress

```solidity
function erc20TokenAddress() external view returns (address)
```






#### Returns

| Name | Type | Description |
|---|---|---|
| _0 | address | undefined |

### getActiveAssetPriorities

```solidity
function getActiveAssetPriorities(uint256 tokenId) external view returns (uint16[])
```

Used to retrieve active asset priorities of a given token.

*Asset priorities are a non-sequential array of uint16 values with an array size equal to active asset  priorites.*

#### Parameters

| Name | Type | Description |
|---|---|---|
| tokenId | uint256 | ID of the token to query |

#### Returns

| Name | Type | Description |
|---|---|---|
| _0 | uint16[] | uint16[] Array of active asset priorities |

### getActiveAssets

```solidity
function getActiveAssets(uint256 tokenId) external view returns (uint64[])
```

Used to retrieve the active asset IDs of a given token.

*Assets metadata is stored by reference mapping `_asset[assetId]`.*

#### Parameters

| Name | Type | Description |
|---|---|---|
| tokenId | uint256 | ID of the token to query |

#### Returns

| Name | Type | Description |
|---|---|---|
| _0 | uint64[] | uint64[] Array of active asset IDs |

### getApproved

```solidity
function getApproved(uint256 tokenId) external view returns (address)
```



*Returns the account approved for `tokenId` token. Requirements: - `tokenId` must exist.*

#### Parameters

| Name | Type | Description |
|---|---|---|
| tokenId | uint256 | undefined |

#### Returns

| Name | Type | Description |
|---|---|---|
| _0 | address | undefined |

### getApprovedForAssets

```solidity
function getApprovedForAssets(uint256 tokenId) external view returns (address)
```

Used to retrieve the address of the account approved to manage assets of a given token.

*Requirements:  - `tokenId` must exist.*

#### Parameters

| Name | Type | Description |
|---|---|---|
| tokenId | uint256 | ID of the token for which to retrieve the approved address |

#### Returns

| Name | Type | Description |
|---|---|---|
| _0 | address | address Address of the account that is approved to manage the specified token&#39;s assets |

### getAssetMetadata

```solidity
function getAssetMetadata(uint256 tokenId, uint64 assetId) external view returns (string)
```

Used to fetch the asset metadata of the specified token&#39;s for given asset.

*Assets are stored by reference mapping `_assets[assetId]`.Can be overriden to implement enumerate, fallback or other custom logic.*

#### Parameters

| Name | Type | Description |
|---|---|---|
| tokenId | uint256 | ID of the token to query |
| assetId | uint64 | Asset Id, must be in the pending or active assets array |

#### Returns

| Name | Type | Description |
|---|---|---|
| _0 | string | string Metadata of the asset |

### getAssetReplacements

```solidity
function getAssetReplacements(uint256 tokenId, uint64 newAssetId) external view returns (uint64)
```

Used to retrieve the asset ID that will be replaced (if any) if a given assetID is accepted from  the pending assets array.



#### Parameters

| Name | Type | Description |
|---|---|---|
| tokenId | uint256 | ID of the token to query |
| newAssetId | uint64 | ID of the pending asset which will be accepted |

#### Returns

| Name | Type | Description |
|---|---|---|
| _0 | uint64 | uint64 ID of the asset which will be replaced |

### getLock

```solidity
function getLock() external view returns (bool)
```

Used to retrieve the status of a lockable smart contract.




#### Returns

| Name | Type | Description |
|---|---|---|
| _0 | bool | bool A boolean value signifying whether the smart contract has been locked |

### getPendingAssets

```solidity
function getPendingAssets(uint256 tokenId) external view returns (uint64[])
```

Returns pending asset IDs for a given token

*Pending assets metadata is stored by reference mapping _pendingAsset[assetId]*

#### Parameters

| Name | Type | Description |
|---|---|---|
| tokenId | uint256 | the token ID to query |

#### Returns

| Name | Type | Description |
|---|---|---|
| _0 | uint64[] | uint64[] pending asset IDs |

### getRoyaltyPercentage

```solidity
function getRoyaltyPercentage() external view returns (uint256)
```

Used to retrieve the specified royalty percentage.




#### Returns

| Name | Type | Description |
|---|---|---|
| _0 | uint256 | uint256 The royalty percentage expressed in the basis points |

### getRoyaltyRecipient

```solidity
function getRoyaltyRecipient() external view returns (address)
```

Used to retrieve the recipient of royalties.




#### Returns

| Name | Type | Description |
|---|---|---|
| _0 | address | address Address of the recipient of royalties |

### isApprovedForAll

```solidity
function isApprovedForAll(address owner, address operator) external view returns (bool)
```



*Returns if the `operator` is allowed to manage all of the assets of `owner`. See {setApprovalForAll}*

#### Parameters

| Name | Type | Description |
|---|---|---|
| owner | address | undefined |
| operator | address | undefined |

#### Returns

| Name | Type | Description |
|---|---|---|
| _0 | bool | undefined |

### isApprovedForAllForAssets

```solidity
function isApprovedForAllForAssets(address owner, address operator) external view returns (bool)
```

Used to check whether the address has been granted the operator role by a given address or not.

*See {setApprovalForAllForAssets}.*

#### Parameters

| Name | Type | Description |
|---|---|---|
| owner | address | Address of the account that we are checking for whether it has granted the operator role |
| operator | address | Address of the account that we are checking whether it has the operator role or not |

#### Returns

| Name | Type | Description |
|---|---|---|
| _0 | bool | bool The boolean value indicating wehter the account we are checking has been granted the operator role |

### isContributor

```solidity
function isContributor(address contributor) external view returns (bool)
```

Used to check if the address is one of the contributors.



#### Parameters

| Name | Type | Description |
|---|---|---|
| contributor | address | Address of the contributor whose status we are checking |

#### Returns

| Name | Type | Description |
|---|---|---|
| _0 | bool | Boolean value indicating whether the address is a contributor or not |

### maxSupply

```solidity
function maxSupply() external view returns (uint256)
```

Used to retrieve the maximum supply of the collection.




#### Returns

| Name | Type | Description |
|---|---|---|
| _0 | uint256 | uint256 The maximum supply of tokens in the collection |

### mint

```solidity
function mint(address to, uint256 numToMint) external payable
```





#### Parameters

| Name | Type | Description |
|---|---|---|
| to | address | undefined |
| numToMint | uint256 | undefined |

### name

```solidity
function name() external view returns (string)
```

Used to retrieve the collection name.




#### Returns

| Name | Type | Description |
|---|---|---|
| _0 | string | string Name of the collection |

### nestMint

```solidity
function nestMint(address to, uint256 numToMint, uint256 destinationId) external payable
```





#### Parameters

| Name | Type | Description |
|---|---|---|
| to | address | undefined |
| numToMint | uint256 | undefined |
| destinationId | uint256 | undefined |

### nestTransfer

```solidity
function nestTransfer(address to, uint256 tokenId, uint256 destinationId) external nonpayable
```





#### Parameters

| Name | Type | Description |
|---|---|---|
| to | address | undefined |
| tokenId | uint256 | undefined |
| destinationId | uint256 | undefined |

### nestTransferFrom

```solidity
function nestTransferFrom(address from, address to, uint256 tokenId, uint256 destinationId, bytes data) external nonpayable
```

Used to transfer the token into another token.



#### Parameters

| Name | Type | Description |
|---|---|---|
| from | address | Address of the collection smart contract of the token to be transferred |
| to | address | Address of the receiving token&#39;s collection smart contract |
| tokenId | uint256 | ID of the token being transferred |
| destinationId | uint256 | ID of the token to receive the token being transferred |
| data | bytes | Additional data with no specified format, sent in the addChild call |

### owner

```solidity
function owner() external view returns (address)
```

Returns the address of the current owner.




#### Returns

| Name | Type | Description |
|---|---|---|
| _0 | address | undefined |

### ownerOf

```solidity
function ownerOf(uint256 tokenId) external view returns (address)
```

Used to retrieve the root owner of the given token.

*Root owner is always the externally owned account.If the given token is owned by another token, it will recursively query the parent tokens until reaching the  root owner.*

#### Parameters

| Name | Type | Description |
|---|---|---|
| tokenId | uint256 | ID of the token for which the root owner is being retrieved |

#### Returns

| Name | Type | Description |
|---|---|---|
| _0 | address | address Address of the root owner of the given token |

### pendingChildOf

```solidity
function pendingChildOf(uint256 parentId, uint256 index) external view returns (struct IRMRKNestable.Child)
```

Used to retrieve a specific pending child token from a given parent token.

*Returns a single Child struct locating at `index` of parent token&#39;s active child tokens array.The Child struct consists of the following values:  [      tokenId,      contractAddress  ]*

#### Parameters

| Name | Type | Description |
|---|---|---|
| parentId | uint256 | ID of the parent token for which the pending child token is being retrieved |
| index | uint256 | Index of the child token in the parent token&#39;s pending child tokens array |

#### Returns

| Name | Type | Description |
|---|---|---|
| _0 | IRMRKNestable.Child | struct A Child struct containting data about the specified child |

### pendingChildrenOf

```solidity
function pendingChildrenOf(uint256 parentId) external view returns (struct IRMRKNestable.Child[])
```

Used to retrieve the pending child tokens of a given parent token.

*Returns array of pending Child structs existing for given parent.The Child struct consists of the following values:  [      tokenId,      contractAddress  ]*

#### Parameters

| Name | Type | Description |
|---|---|---|
| parentId | uint256 | ID of the parent token for which to retrieve the pending child tokens |

#### Returns

| Name | Type | Description |
|---|---|---|
| _0 | IRMRKNestable.Child[] | struct[] An array of Child structs containing the parent token&#39;s pending child tokens |

### pricePerMint

```solidity
function pricePerMint() external view returns (uint256)
```

Used to retrieve the price per mint.




#### Returns

| Name | Type | Description |
|---|---|---|
| _0 | uint256 | uint256 The price per mint of a single token expressed in the lowest denomination of a native currency |

### rejectAllAssets

```solidity
function rejectAllAssets(uint256 tokenId, uint256 maxRejections) external nonpayable
```

Rejects all assets from the pending array of a given token.

*Effecitvely deletes the pending array.Requirements:  - The caller must own the token or be approved to manage the token&#39;s assets  - `tokenId` must exist.  - If there are more resouces than `maxRejections`, the execution will be revertedEmits a {AssetRejected} event with assetId = 0.*

#### Parameters

| Name | Type | Description |
|---|---|---|
| tokenId | uint256 | ID of the token of which to clear the pending array. |
| maxRejections | uint256 | Maximum number of expected assets to reject, used to prevent from  rejecting assets which arrive just before this operation. |

### rejectAllChildren

```solidity
function rejectAllChildren(uint256 tokenId, uint256 maxRejections) external nonpayable
```

Used to reject all pending children of a given parent token.

*Removes the children from the pending array mapping.This does not update the ownership storage data on children. If necessary, ownership can be reclaimed by the  rootOwner of the previous parent.*

#### Parameters

| Name | Type | Description |
|---|---|---|
| tokenId | uint256 | ID of the parent token for which to reject all of the pending tokens. |
| maxRejections | uint256 | Maximum number of expected children to reject, used to prevent from  rejecting children which arrive just before this operation. |

### rejectAsset

```solidity
function rejectAsset(uint256 tokenId, uint256 index, uint64 assetId) external nonpayable
```

Rejects a asset from the pending array of given token.

*Removes the asset from the token&#39;s pending asset array.Requirements:  - The caller must own the token or be approved to manage the token&#39;s assets  - `tokenId` must exist.  - `index` must be in range of the length of the pending asset array.Emits a {AssetRejected} event.*

#### Parameters

| Name | Type | Description |
|---|---|---|
| tokenId | uint256 | ID of the token that the asset is being rejected from |
| index | uint256 | Index of the asset in the pending array to be rejected |
| assetId | uint64 | ID of the asset expected to be located at the specified index |

### renounceOwnership

```solidity
function renounceOwnership() external nonpayable
```

Leaves the contract without owner. Functions using the `onlyOwner` modifier will be disabled.

*Can only be called by the current owner.Renouncing ownership will leave the contract without an owner, thereby removing any functionality that is  only available to the owner.*


### revokeContributor

```solidity
function revokeContributor(address contributor) external nonpayable
```

Removes a contributor from the smart contract.

*Can only be called by the owner.*

#### Parameters

| Name | Type | Description |
|---|---|---|
| contributor | address | Address of the contributor&#39;s account |

### royaltyInfo

```solidity
function royaltyInfo(uint256 tokenId, uint256 salePrice) external view returns (address receiver, uint256 royaltyAmount)
```

Used to retrieve the information about who shall receive royalties of a sale of the specified token and  how much they will be.



#### Parameters

| Name | Type | Description |
|---|---|---|
| tokenId | uint256 | ID of the token for which the royalty info is being retrieved |
| salePrice | uint256 | Price of the token sale |

#### Returns

| Name | Type | Description |
|---|---|---|
| receiver | address | The beneficiary receiving royalties of the sale |
| royaltyAmount | uint256 | The value of the royalties recieved by the `receiver` from the sale |

### safeTransferFrom

```solidity
function safeTransferFrom(address from, address to, uint256 tokenId) external nonpayable
```



*Safely transfers `tokenId` token from `from` to `to`, checking first that contract recipients are aware of the ERC721 protocol to prevent tokens from being forever locked. Requirements: - `from` cannot be the zero address. - `to` cannot be the zero address. - `tokenId` token must exist and be owned by `from`. - If the caller is not `from`, it must be have been allowed to move this token by either {approve} or {setApprovalForAll}. - If `to` refers to a smart contract, it must implement {IERC721Receiver-onERC721Received}, which is called upon a safe transfer. Emits a {Transfer} event.*

#### Parameters

| Name | Type | Description |
|---|---|---|
| from | address | undefined |
| to | address | undefined |
| tokenId | uint256 | undefined |

### safeTransferFrom

```solidity
function safeTransferFrom(address from, address to, uint256 tokenId, bytes data) external nonpayable
```



*Safely transfers `tokenId` token from `from` to `to`. Requirements: - `from` cannot be the zero address. - `to` cannot be the zero address. - `tokenId` token must exist and be owned by `from`. - If the caller is not `from`, it must be approved to move this token by either {approve} or {setApprovalForAll}. - If `to` refers to a smart contract, it must implement {IERC721Receiver-onERC721Received}, which is called upon a safe transfer. Emits a {Transfer} event.*

#### Parameters

| Name | Type | Description |
|---|---|---|
| from | address | undefined |
| to | address | undefined |
| tokenId | uint256 | undefined |
| data | bytes | undefined |

### setApprovalForAll

```solidity
function setApprovalForAll(address operator, bool approved) external nonpayable
```



*Approve or remove `operator` as an operator for the caller. Operators can call {transferFrom} or {safeTransferFrom} for any token owned by the caller. Requirements: - The `operator` cannot be the caller. Emits an {ApprovalForAll} event.*

#### Parameters

| Name | Type | Description |
|---|---|---|
| operator | address | undefined |
| approved | bool | undefined |

### setApprovalForAllForAssets

```solidity
function setApprovalForAllForAssets(address operator, bool approved) external nonpayable
```

Used to add or remove an operator of assets for the caller.

*Operators can call {acceptAsset}, {rejectAsset}, {rejectAllAssets} or {setPriority} for any token  owned by the caller.Requirements:  - The `operator` cannot be the caller.Emits an {ApprovalForAllForAssets} event.*

#### Parameters

| Name | Type | Description |
|---|---|---|
| operator | address | Address of the account to which the operator role is granted or revoked from |
| approved | bool | The boolean value indicating whether the operator role is being granted (`true`) or revoked  (`false`) |

### setLock

```solidity
function setLock() external nonpayable
```

Locks the operation.

*Once locked, functions using `notLocked` modifier cannot be executed.*


### setPriority

```solidity
function setPriority(uint256 tokenId, uint16[] priorities) external nonpayable
```

Sets a new priority array for a given token.

*The priority array is a non-sequential list of `uint16`s, where the lowest value is considered highest  priority.Value `0` of a priority is a special case equivalent to unitialized.Requirements:  - The caller must own the token or be approved to manage the token&#39;s assets  - `tokenId` must exist.  - The length of `priorities` must be equal the length of the active assets array.Emits a {AssetPrioritySet} event.*

#### Parameters

| Name | Type | Description |
|---|---|---|
| tokenId | uint256 | ID of the token to set the priorities for |
| priorities | uint16[] | An array of priorities of active assets. The succesion of items in the priorities array  matches that of the succesion of items in the active array |

### supportsInterface

```solidity
function supportsInterface(bytes4 interfaceId) external view returns (bool)
```



*Returns true if this contract implements the interface defined by `interfaceId`. See the corresponding https://eips.ethereum.org/EIPS/eip-165#how-interfaces-are-identified[EIP section] to learn more about how these ids are created. This function call must use less than 30 000 gas.*

#### Parameters

| Name | Type | Description |
|---|---|---|
| interfaceId | bytes4 | undefined |

#### Returns

| Name | Type | Description |
|---|---|---|
| _0 | bool | undefined |

### symbol

```solidity
function symbol() external view returns (string)
```

Used to retrieve the collection symbol.




#### Returns

| Name | Type | Description |
|---|---|---|
| _0 | string | string Symbol of the collection |

### tokenURI

```solidity
function tokenURI(uint256) external view returns (string)
```





#### Parameters

| Name | Type | Description |
|---|---|---|
| _0 | uint256 | undefined |

#### Returns

| Name | Type | Description |
|---|---|---|
| _0 | string | undefined |

### totalAssets

```solidity
function totalAssets() external view returns (uint256)
```






#### Returns

| Name | Type | Description |
|---|---|---|
| _0 | uint256 | undefined |

### totalSupply

```solidity
function totalSupply() external view returns (uint256)
```

Used to retrieve the total supply of the tokens in a collection.




#### Returns

| Name | Type | Description |
|---|---|---|
| _0 | uint256 | uint256 The number of tokens in a collection |

### transfer

```solidity
function transfer(address to, uint256 tokenId) external nonpayable
```





#### Parameters

| Name | Type | Description |
|---|---|---|
| to | address | undefined |
| tokenId | uint256 | undefined |

### transferChild

```solidity
function transferChild(uint256 tokenId, address to, uint256 destinationId, uint256 childIndex, address childAddress, uint256 childId, bool isPending, bytes data) external nonpayable
```

Used to transfer a child token from a given parent token.



#### Parameters

| Name | Type | Description |
|---|---|---|
| tokenId | uint256 | ID of the parent token from which the child token is being transferred |
| to | address | Address to which to transfer the token to. |
| destinationId | uint256 | ID of the token to receive the token being transferred, 0 if destination is not a Nestable NFT. |
| childIndex | uint256 | Index of a token we are transfering, in the array it belongs to (can be either active array or  pending array). |
| childAddress | address | Address of the child token&#39;s collection smart contract. |
| childId | uint256 | ID of the child token in its own collection smart contract. |
| isPending | bool | A boolean value indicating whether the child token being transferred is in the pending array of the  parent token (`true`) or in the active array (`false`) |
| data | bytes | Additional data with no specified format, sent in call to `_to` |

### transferFrom

```solidity
function transferFrom(address from, address to, uint256 tokenId) external nonpayable
```



*Transfers `tokenId` token from `from` to `to`. WARNING: Usage of this method is discouraged, use {safeTransferFrom} whenever possible. Requirements: - `from` cannot be the zero address. - `to` cannot be the zero address. - `tokenId` token must be owned by `from`. - If the caller is not `from`, it must be approved to move this token by either {approve} or {setApprovalForAll}. Emits a {Transfer} event.*

#### Parameters

| Name | Type | Description |
|---|---|---|
| from | address | undefined |
| to | address | undefined |
| tokenId | uint256 | undefined |

### transferOwnership

```solidity
function transferOwnership(address newOwner) external nonpayable
```

Transfers ownership of the contract to a new owner.

*Can only be called by the current owner.*

#### Parameters

| Name | Type | Description |
|---|---|---|
| newOwner | address | Address of the new owner&#39;s account |

### updateRoyaltyRecipient

```solidity
function updateRoyaltyRecipient(address newRoyaltyRecipient) external nonpayable
```

Used to update recipient of royalties.

*Custom access control has to be implemented to ensure that only the intended actors can update the  beneficiary.*

#### Parameters

| Name | Type | Description |
|---|---|---|
| newRoyaltyRecipient | address | Address of the new recipient of royalties |

### withdrawRaised

```solidity
function withdrawRaised(address to, uint256 amount) external nonpayable
```

Used to withdraw the minting proceedings to a specified address.

*This function can only be called by the owner.*

#### Parameters

| Name | Type | Description |
|---|---|---|
| to | address | Address to receive the given amount of minting proceedings |
| amount | uint256 | The amount to withdraw |



## Events

### AllChildrenRejected

```solidity
event AllChildrenRejected(uint256 indexed tokenId)
```

Used to notify listeners that all pending child tokens of a given token have been rejected.



#### Parameters

| Name | Type | Description |
|---|---|---|
| tokenId `indexed` | uint256 | undefined |

### Approval

```solidity
event Approval(address indexed owner, address indexed approved, uint256 indexed tokenId)
```





#### Parameters

| Name | Type | Description |
|---|---|---|
| owner `indexed` | address | undefined |
| approved `indexed` | address | undefined |
| tokenId `indexed` | uint256 | undefined |

### ApprovalForAll

```solidity
event ApprovalForAll(address indexed owner, address indexed operator, bool approved)
```





#### Parameters

| Name | Type | Description |
|---|---|---|
| owner `indexed` | address | undefined |
| operator `indexed` | address | undefined |
| approved  | bool | undefined |

### ApprovalForAllForAssets

```solidity
event ApprovalForAllForAssets(address indexed owner, address indexed operator, bool approved)
```

Used to notify listeners that owner has granted approval to the user to manage assets of all of their  tokens.



#### Parameters

| Name | Type | Description |
|---|---|---|
| owner `indexed` | address | undefined |
| operator `indexed` | address | undefined |
| approved  | bool | undefined |

### ApprovalForAssets

```solidity
event ApprovalForAssets(address indexed owner, address indexed approved, uint256 indexed tokenId)
```

Used to notify listeners that owner has granted an approval to the user to manage the assets of a  given token.



#### Parameters

| Name | Type | Description |
|---|---|---|
| owner `indexed` | address | undefined |
| approved `indexed` | address | undefined |
| tokenId `indexed` | uint256 | undefined |

### AssetAccepted

```solidity
event AssetAccepted(uint256 indexed tokenId, uint64 indexed assetId, uint64 indexed replacesId)
```

Used to notify listeners that a asset object at `assetId` is accepted by the token and migrated  from token&#39;s pending assets array to active assets array of the token.



#### Parameters

| Name | Type | Description |
|---|---|---|
| tokenId `indexed` | uint256 | undefined |
| assetId `indexed` | uint64 | undefined |
| replacesId `indexed` | uint64 | undefined |

### AssetAddedToToken

```solidity
event AssetAddedToToken(uint256 indexed tokenId, uint64 indexed assetId, uint64 indexed replacesId)
```

Used to notify listeners that a asset object at `assetId` is added to token&#39;s pending asset  array.



#### Parameters

| Name | Type | Description |
|---|---|---|
| tokenId `indexed` | uint256 | undefined |
| assetId `indexed` | uint64 | undefined |
| replacesId `indexed` | uint64 | undefined |

### AssetPrioritySet

```solidity
event AssetPrioritySet(uint256 indexed tokenId)
```

Used to notify listeners that token&#39;s prioritiy array is reordered.



#### Parameters

| Name | Type | Description |
|---|---|---|
| tokenId `indexed` | uint256 | undefined |

### AssetRejected

```solidity
event AssetRejected(uint256 indexed tokenId, uint64 indexed assetId)
```

Used to notify listeners that a asset object at `assetId` is rejected from token and is dropped  from the pending assets array of the token.



#### Parameters

| Name | Type | Description |
|---|---|---|
| tokenId `indexed` | uint256 | undefined |
| assetId `indexed` | uint64 | undefined |

### AssetSet

```solidity
event AssetSet(uint64 indexed assetId)
```

Used to notify listeners that a asset object is initialized at `assetId`.



#### Parameters

| Name | Type | Description |
|---|---|---|
| assetId `indexed` | uint64 | undefined |

### ChildAccepted

```solidity
event ChildAccepted(uint256 indexed tokenId, uint256 childIndex, address indexed childAddress, uint256 indexed childId)
```

Used to notify listeners that a new child token was accepted by the parent token.



#### Parameters

| Name | Type | Description |
|---|---|---|
| tokenId `indexed` | uint256 | undefined |
| childIndex  | uint256 | undefined |
| childAddress `indexed` | address | undefined |
| childId `indexed` | uint256 | undefined |

### ChildProposed

```solidity
event ChildProposed(uint256 indexed tokenId, uint256 childIndex, address indexed childAddress, uint256 indexed childId)
```

Used to notify listeners that a new token has been added to a given token&#39;s pending children array.



#### Parameters

| Name | Type | Description |
|---|---|---|
| tokenId `indexed` | uint256 | undefined |
| childIndex  | uint256 | undefined |
| childAddress `indexed` | address | undefined |
| childId `indexed` | uint256 | undefined |

### ChildTransferred

```solidity
event ChildTransferred(uint256 indexed tokenId, uint256 childIndex, address indexed childAddress, uint256 indexed childId, bool fromPending)
```

Used to notify listeners a child token has been transferred from parent token.



#### Parameters

| Name | Type | Description |
|---|---|---|
| tokenId `indexed` | uint256 | undefined |
| childIndex  | uint256 | undefined |
| childAddress `indexed` | address | undefined |
| childId `indexed` | uint256 | undefined |
| fromPending  | bool | undefined |

### NestTransfer

```solidity
event NestTransfer(address indexed from, address indexed to, uint256 fromTokenId, uint256 toTokenId, uint256 indexed tokenId)
```

Used to notify listeners that the token is being transferred.



#### Parameters

| Name | Type | Description |
|---|---|---|
| from `indexed` | address | undefined |
| to `indexed` | address | undefined |
| fromTokenId  | uint256 | undefined |
| toTokenId  | uint256 | undefined |
| tokenId `indexed` | uint256 | undefined |

### OwnershipTransferred

```solidity
event OwnershipTransferred(address indexed previousOwner, address indexed newOwner)
```





#### Parameters

| Name | Type | Description |
|---|---|---|
| previousOwner `indexed` | address | undefined |
| newOwner `indexed` | address | undefined |

### Transfer

```solidity
event Transfer(address indexed from, address indexed to, uint256 indexed tokenId)
```





#### Parameters

| Name | Type | Description |
|---|---|---|
| from `indexed` | address | undefined |
| to `indexed` | address | undefined |
| tokenId `indexed` | uint256 | undefined |



## Errors

### ERC721AddressZeroIsNotaValidOwner

```solidity
error ERC721AddressZeroIsNotaValidOwner()
```

Attempting to grant the token to 0x0 address




### ERC721ApprovalToCurrentOwner

```solidity
error ERC721ApprovalToCurrentOwner()
```

Attempting to grant approval to the current owner of the token




### ERC721ApproveCallerIsNotOwnerNorApprovedForAll

```solidity
error ERC721ApproveCallerIsNotOwnerNorApprovedForAll()
```

Attempting to grant approval when not being owner or approved for all should not be permitted




### ERC721ApproveToCaller

```solidity
error ERC721ApproveToCaller()
```

Attempting to grant approval to self




### ERC721InvalidTokenId

```solidity
error ERC721InvalidTokenId()
```

Attempting to use an invalid token ID




### ERC721MintToTheZeroAddress

```solidity
error ERC721MintToTheZeroAddress()
```

Attempting to mint to 0x0 address




### ERC721NotApprovedOrOwner

```solidity
error ERC721NotApprovedOrOwner()
```

Attempting to manage a token without being its owner or approved by the owner




### ERC721TokenAlreadyMinted

```solidity
error ERC721TokenAlreadyMinted()
```

Attempting to mint an already minted token




### ERC721TransferFromIncorrectOwner

```solidity
error ERC721TransferFromIncorrectOwner()
```

Attempting to transfer the token from an address that is not the owner




### ERC721TransferToNonReceiverImplementer

```solidity
error ERC721TransferToNonReceiverImplementer()
```

Attempting to safe transfer to an address that is unable to receive the token




### ERC721TransferToTheZeroAddress

```solidity
error ERC721TransferToTheZeroAddress()
```

Attempting to transfer the token to a 0x0 address




### RMRKApprovalForAssetsToCurrentOwner

```solidity
error RMRKApprovalForAssetsToCurrentOwner()
```

Attempting to grant approval of assets to their current owner




### RMRKApproveForAssetsCallerIsNotOwnerNorApprovedForAll

```solidity
error RMRKApproveForAssetsCallerIsNotOwnerNorApprovedForAll()
```

Attempting to grant approval of assets without being the caller or approved for all




### RMRKAssetAlreadyExists

```solidity
error RMRKAssetAlreadyExists()
```

Attempting to add a asset using an ID that has already been used




### RMRKBadPriorityListLength

```solidity
error RMRKBadPriorityListLength()
```

Attempting to set the priorities with an array of length that doesn&#39;t match the length of active assets array




### RMRKChildAlreadyExists

```solidity
error RMRKChildAlreadyExists()
```

Attempting to accept a child that has already been accepted




### RMRKChildIndexOutOfRange

```solidity
error RMRKChildIndexOutOfRange()
```

Attempting to interact with a child, using index that is higher than the number of children




### RMRKIdZeroForbidden

```solidity
error RMRKIdZeroForbidden()
```

Attempting to use ID 0, which is not supported

*The ID 0 in RMRK suite is reserved for empty values. Guarding against its use ensures the expected operation*


### RMRKIndexOutOfRange

```solidity
error RMRKIndexOutOfRange()
```

Attempting to interact with a asset, using index greater than number of assets




### RMRKIsNotContract

```solidity
error RMRKIsNotContract()
```

Attempting to interact with an end-user account when the contract account is expected




### RMRKMaxPendingAssetsReached

```solidity
error RMRKMaxPendingAssetsReached()
```

Attempting to add a pending asset after the number of pending assets has reached the limit (default limit is  128)




### RMRKMaxPendingChildrenReached

```solidity
error RMRKMaxPendingChildrenReached()
```

Attempting to add a pending child after the number of pending children has reached the limit (default limit is 128)




### RMRKMaxRecursiveBurnsReached

```solidity
error RMRKMaxRecursiveBurnsReached(address childContract, uint256 childId)
```

Attempting to burn a total number of recursive children higher than maximum set



#### Parameters

| Name | Type | Description |
|---|---|---|
| childContract | address | Address of the collection smart contract in which the maximum number of recursive burns was reached |
| childId | uint256 | ID of the child token at which the maximum number of recursive burns was reached |

### RMRKMintOverMax

```solidity
error RMRKMintOverMax()
```

Attempting to mint a number of tokens that would cause the total supply to be greater than maximum supply




### RMRKMintToNonRMRKNestableImplementer

```solidity
error RMRKMintToNonRMRKNestableImplementer()
```

Attempting to mint a nested token to a smart contract that doesn&#39;t support nesting




### RMRKMintZero

```solidity
error RMRKMintZero()
```






### RMRKNestableTooDeep

```solidity
error RMRKNestableTooDeep()
```

Attempting to nest a child over the nestable limit (current limit is 100 levels of nesting)




### RMRKNestableTransferToDescendant

```solidity
error RMRKNestableTransferToDescendant()
```

Attempting to nest the token to own descendant, which would create a loop and leave the looped tokens in limbo




### RMRKNestableTransferToNonRMRKNestableImplementer

```solidity
error RMRKNestableTransferToNonRMRKNestableImplementer()
```

Attempting to nest the token to a smart contract that doesn&#39;t support nesting




### RMRKNestableTransferToSelf

```solidity
error RMRKNestableTransferToSelf()
```

Attempting to nest the token into itself




### RMRKNewContributorIsZeroAddress

```solidity
error RMRKNewContributorIsZeroAddress()
```

Attempting to assign a 0x0 address as a contributor




### RMRKNewOwnerIsZeroAddress

```solidity
error RMRKNewOwnerIsZeroAddress()
```

Attempting to transfer the ownership to the 0x0 address




### RMRKNoAssetMatchingId

```solidity
error RMRKNoAssetMatchingId()
```

Attempting to interact with a asset that can not be found




### RMRKNotApprovedForAssetsOrOwner

```solidity
error RMRKNotApprovedForAssetsOrOwner()
```

Attempting to manage a asset without owning it or having been granted permission by the owner to do so




### RMRKNotApprovedOrDirectOwner

```solidity
error RMRKNotApprovedOrDirectOwner()
```

Attempting to interact with a token without being its owner or having been granted permission by the  owner to do so

*When a token is nested, only the direct owner (NFT parent) can mange it. In that case, approved addresses are  not allowed to manage it, in order to ensure the expected behaviour*


### RMRKNotEnoughAllowance

```solidity
error RMRKNotEnoughAllowance()
```






### RMRKNotOwner

```solidity
error RMRKNotOwner()
```

Attempting to interact with a management function without being the smart contract&#39;s owner




### RMRKNotOwnerOrContributor

```solidity
error RMRKNotOwnerOrContributor()
```

Attempting to interact with a function without being the owner or contributor of the collection




### RMRKPendingChildIndexOutOfRange

```solidity
error RMRKPendingChildIndexOutOfRange()
```

Attempting to interact with a pending child using an index greater than the size of pending array




### RMRKTokenDoesNotHaveAsset

```solidity
error RMRKTokenDoesNotHaveAsset()
```

Attempting to compose a NFT of a token without active assets




### RMRKUnexpectedAssetId

```solidity
error RMRKUnexpectedAssetId()
```

Attempting to accept or reject a asset which does not match the one at the specified index




### RMRKUnexpectedChildId

```solidity
error RMRKUnexpectedChildId()
```

Attempting to accept or transfer a child which does not match the one at the specified index




### RMRKUnexpectedNumberOfAssets

```solidity
error RMRKUnexpectedNumberOfAssets()
```

Attempting to reject all pending assets but more assets than expected are pending
<<<<<<< HEAD
=======




### RMRKUnexpectedNumberOfChildren

```solidity
error RMRKUnexpectedNumberOfChildren()
```

Attempting to reject all pending children but children assets than expected are pending
>>>>>>> 77672172




<|MERGE_RESOLUTION|>--- conflicted
+++ resolved
@@ -2015,8 +2015,6 @@
 ```
 
 Attempting to reject all pending assets but more assets than expected are pending
-<<<<<<< HEAD
-=======
 
 
 
@@ -2028,8 +2026,7 @@
 ```
 
 Attempting to reject all pending children but children assets than expected are pending
->>>>>>> 77672172
-
-
-
-
+
+
+
+
