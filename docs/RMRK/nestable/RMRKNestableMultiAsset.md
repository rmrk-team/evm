--- conflicted
+++ resolved
@@ -1415,8 +1415,7 @@
 ```
 
 Attempting to reject all pending assets but more assets than expected are pending
-<<<<<<< HEAD
-=======
+
 
 
 
@@ -1428,8 +1427,8 @@
 ```
 
 Attempting to reject all pending children but children assets than expected are pending
->>>>>>> 77672172
-
-
-
-
+
+
+
+
+
