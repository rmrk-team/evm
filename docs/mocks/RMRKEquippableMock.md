# RMRKEquippableMock









## Methods

### VERSION

```solidity
function VERSION() external view returns (string)
```

Version of the @rmrk-team/evm-contracts package




#### Returns

| Name | Type | Description |
|---|---|---|
| _0 | string | undefined |

### acceptAsset

```solidity
function acceptAsset(uint256 tokenId, uint256 index, uint64 assetId) external nonpayable
```

Accepts a asset at from the pending array of given token.

*Migrates the asset from the token&#39;s pending asset array to the token&#39;s active asset array.Active assets cannot be removed by anyone, but can be replaced by a new asset.Requirements:  - The caller must own the token or be approved to manage the token&#39;s assets  - `tokenId` must exist.  - `index` must be in range of the length of the pending asset array.Emits an {AssetAccepted} event.*

#### Parameters

| Name | Type | Description |
|---|---|---|
| tokenId | uint256 | ID of the token for which to accept the pending asset |
| index | uint256 | Index of the asset in the pending array to accept |
| assetId | uint64 | undefined |

### acceptChild

```solidity
function acceptChild(uint256 parentId, uint256 childIndex, address childAddress, uint256 childId) external nonpayable
```

@notice Used to accept a pending child token for a given parent token.

*This moves the child token from parent token&#39;s pending child tokens array into the active child tokens  array.*

#### Parameters

| Name | Type | Description |
|---|---|---|
| parentId | uint256 | ID of the parent token for which the child token is being accepted |
| childIndex | uint256 | Index of a child tokem in the given parent&#39;s pending children array |
| childAddress | address | Address of the collection smart contract of the child token expected to be located at the  specified index of the given parent token&#39;s pending children array |
| childId | uint256 | ID of the child token expected to be located at the specified index of the given parent token&#39;s  pending children array |

### addAssetEntry

```solidity
function addAssetEntry(uint64 id, uint64 equippableGroupId, address baseAddress, string metadataURI, uint64[] fixedPartIds, uint64[] slotPartIds) external nonpayable
```





#### Parameters

| Name | Type | Description |
|---|---|---|
| id | uint64 | undefined |
| equippableGroupId | uint64 | undefined |
| baseAddress | address | undefined |
| metadataURI | string | undefined |
| fixedPartIds | uint64[] | undefined |
| slotPartIds | uint64[] | undefined |

### addAssetToToken

```solidity
function addAssetToToken(uint256 tokenId, uint64 assetId, uint64 replacesAssetWithId) external nonpayable
```





#### Parameters

| Name | Type | Description |
|---|---|---|
| tokenId | uint256 | undefined |
| assetId | uint64 | undefined |
| replacesAssetWithId | uint64 | undefined |

### addChild

```solidity
function addChild(uint256 parentId, uint256 childId, bytes data) external nonpayable
```

Used to add a child token to a given parent token.

*This adds the iichild token into the given parent token&#39;s pending child tokens array.Requirements:  - `ownerOf` on the child contract must resolve to the called contract.  - The pending array of the parent contract must not be full.*

#### Parameters

| Name | Type | Description |
|---|---|---|
| parentId | uint256 | ID of the parent token to receive the new child token |
| childId | uint256 | ID of the new proposed child token |
| data | bytes | Additional data with no specified format |

### approve

```solidity
function approve(address to, uint256 tokenId) external nonpayable
```



*Gives permission to `to` to transfer `tokenId` token to another account. The approval is cleared when the token is transferred. Only a single account can be approved at a time, so approving the zero address clears previous approvals. Requirements: - The caller must own the token or be an approved operator. - `tokenId` must exist. Emits an {Approval} event.*

#### Parameters

| Name | Type | Description |
|---|---|---|
| to | address | undefined |
| tokenId | uint256 | undefined |

### approveForAssets

```solidity
function approveForAssets(address to, uint256 tokenId) external nonpayable
```

Used to grant approvals for specific tokens to a specified address.

*This can only be called by the owner of the token or by an account that has been granted permission to  manage all of the owner&#39;s assets.*

#### Parameters

| Name | Type | Description |
|---|---|---|
| to | address | Address of the account to receive the approval to the specified token |
| tokenId | uint256 | ID of the token for which we are granting the permission |

### balanceOf

```solidity
function balanceOf(address owner) external view returns (uint256)
```



*Returns the number of tokens in ``owner``&#39;s account.*

#### Parameters

| Name | Type | Description |
|---|---|---|
| owner | address | undefined |

#### Returns

| Name | Type | Description |
|---|---|---|
| _0 | uint256 | undefined |

### burn

```solidity
function burn(uint256 tokenId) external nonpayable
```

Used to burn a given token.



#### Parameters

| Name | Type | Description |
|---|---|---|
| tokenId | uint256 | ID of the token to burn |

### burn

```solidity
function burn(uint256 tokenId, uint256 maxChildrenBurns) external nonpayable returns (uint256)
```

Used to burn a token.

*When a token is burned, its children are recursively burned as well.The approvals are cleared when the token is burned.Requirements:  - `tokenId` must exist.Emits a {Transfer} event.*

#### Parameters

| Name | Type | Description |
|---|---|---|
| tokenId | uint256 | ID of the token to burn |
| maxChildrenBurns | uint256 | Maximum children to recursively burn |

#### Returns

| Name | Type | Description |
|---|---|---|
| _0 | uint256 | uint256 The number of recursive burns it took to burn all of the children |

### canTokenBeEquippedWithAssetIntoSlot

```solidity
function canTokenBeEquippedWithAssetIntoSlot(address parent, uint256 tokenId, uint64 assetId, uint64 slotId) external view returns (bool)
```

Used to verify whether a token can be equipped into a given parent&#39;s slot.



#### Parameters

| Name | Type | Description |
|---|---|---|
| parent | address | Address of the parent token&#39;s smart contract |
| tokenId | uint256 | ID of the token we want to equip |
| assetId | uint64 | ID of the asset associated with the token we want to equip |
| slotId | uint64 | ID of the slot that we want to equip the token into |

#### Returns

| Name | Type | Description |
|---|---|---|
| _0 | bool | bool The boolean indicating whether the token with the given asset can be equipped into the desired  slot |

### childIsInActive

```solidity
function childIsInActive(address childAddress, uint256 childId) external view returns (bool)
```

Used to verify that the given child tokwn is included in an active array of a token.



#### Parameters

| Name | Type | Description |
|---|---|---|
| childAddress | address | Address of the given token&#39;s collection smart contract |
| childId | uint256 | ID of the child token being checked |

#### Returns

| Name | Type | Description |
|---|---|---|
| _0 | bool | bool A boolean value signifying whether the given child token is included in an active child tokens array  of a token (`true`) or not (`false`) |

### childOf

```solidity
function childOf(uint256 parentId, uint256 index) external view returns (struct IRMRKNestable.Child)
```

Used to retrieve a specific active child token for a given parent token.

*Returns a single Child struct locating at `index` of parent token&#39;s active child tokens array.The Child struct consists of the following values:  [      tokenId,      contractAddress  ]*

#### Parameters

| Name | Type | Description |
|---|---|---|
| parentId | uint256 | ID of the parent token for which the child is being retrieved |
| index | uint256 | Index of the child token in the parent token&#39;s active child tokens array |

#### Returns

| Name | Type | Description |
|---|---|---|
| _0 | IRMRKNestable.Child | struct A Child struct containing data about the specified child |

### childrenOf

```solidity
function childrenOf(uint256 parentId) external view returns (struct IRMRKNestable.Child[])
```

Used to retrieve the active child tokens of a given parent token.

*Returns array of Child structs existing for parent token.The Child struct consists of the following values:  [      tokenId,      contractAddress  ]*

#### Parameters

| Name | Type | Description |
|---|---|---|
| parentId | uint256 | ID of the parent token for which to retrieve the active child tokens |

#### Returns

| Name | Type | Description |
|---|---|---|
| _0 | IRMRKNestable.Child[] | struct[] An array of Child structs containing the parent token&#39;s active child tokens |

### directOwnerOf

```solidity
function directOwnerOf(uint256 tokenId) external view returns (address, uint256, bool)
```

Used to retrieve the immediate owner of the given token.

*In the event the NFT is owned by an externally owned account, `tokenId` will be `0` and `isNft` will be  `false`.*

#### Parameters

| Name | Type | Description |
|---|---|---|
| tokenId | uint256 | ID of the token for which the immediate owner is being retrieved |

#### Returns

| Name | Type | Description |
|---|---|---|
| _0 | address | address Address of the immediate owner. If the token is owned by an externally owned account, its address  will be returned. If the token is owned by another token, the parent token&#39;s collection smart contract address  is returned |
| _1 | uint256 | uint256 Token ID of the immediate owner. If the immediate owner is an externally owned account, the value  should be `0` |
| _2 | bool | bool A boolean value signifying whether the immediate owner is a token (`true`) or not (`false`) |

### equip

```solidity
function equip(IRMRKEquippable.IntakeEquip data) external nonpayable
```





#### Parameters

| Name | Type | Description |
|---|---|---|
| data | IRMRKEquippable.IntakeEquip | undefined |

### getActiveAssetPriorities

```solidity
function getActiveAssetPriorities(uint256 tokenId) external view returns (uint16[])
```

Used to retrieve active asset priorities of a given token.

*Asset priorities are a non-sequential array of uint16 values with an array size equal to active asset  priorites.*

#### Parameters

| Name | Type | Description |
|---|---|---|
| tokenId | uint256 | ID of the token to query |

#### Returns

| Name | Type | Description |
|---|---|---|
| _0 | uint16[] | uint16[] Array of active asset priorities |

### getActiveAssets

```solidity
function getActiveAssets(uint256 tokenId) external view returns (uint64[])
```

Used to retrieve the active asset IDs of a given token.

*Assets metadata is stored by reference mapping `_asset[assetId]`.*

#### Parameters

| Name | Type | Description |
|---|---|---|
| tokenId | uint256 | ID of the token to query |

#### Returns

| Name | Type | Description |
|---|---|---|
| _0 | uint64[] | uint64[] Array of active asset IDs |

### getApproved

```solidity
function getApproved(uint256 tokenId) external view returns (address)
```



*Returns the account approved for `tokenId` token. Requirements: - `tokenId` must exist.*

#### Parameters

| Name | Type | Description |
|---|---|---|
| tokenId | uint256 | undefined |

#### Returns

| Name | Type | Description |
|---|---|---|
| _0 | address | undefined |

### getApprovedForAssets

```solidity
function getApprovedForAssets(uint256 tokenId) external view returns (address)
```

Used to get the address of the user that is approved to manage the specified token from the current  owner.



#### Parameters

| Name | Type | Description |
|---|---|---|
| tokenId | uint256 | ID of the token we are checking |

#### Returns

| Name | Type | Description |
|---|---|---|
| _0 | address | address Address of the account that is approved to manage the token |

### getAssetMetadata

```solidity
function getAssetMetadata(uint256 tokenId, uint64 assetId) external view returns (string)
```

Used to fetch the asset metadata of the specified token&#39;s for given asset.

*Assets are stored by reference mapping `_assets[assetId]`.Can be overriden to implement enumerate, fallback or other custom logic.*

#### Parameters

| Name | Type | Description |
|---|---|---|
| tokenId | uint256 | ID of the token to query |
| assetId | uint64 | Asset Id, must be in the pending or active assets array |

#### Returns

| Name | Type | Description |
|---|---|---|
| _0 | string | string Metadata of the asset |

### getAssetReplacements

```solidity
function getAssetReplacements(uint256 tokenId, uint64 newAssetId) external view returns (uint64)
```

Used to retrieve the asset ID that will be replaced (if any) if a given assetID is accepted from  the pending assets array.



#### Parameters

| Name | Type | Description |
|---|---|---|
| tokenId | uint256 | ID of the token to query |
| newAssetId | uint64 | ID of the pending asset which will be accepted |

#### Returns

| Name | Type | Description |
|---|---|---|
| _0 | uint64 | uint64 ID of the asset which will be replaced |

### getEquipment

```solidity
function getEquipment(uint256 tokenId, address targetBaseAddress, uint64 slotPartId) external view returns (struct IRMRKEquippable.Equipment)
```

Used to get the Equipment object equipped into the specified slot of the desired token.

*The `Equipment` struct consists of the following data:  [      assetId,      childAssetId,      childId,      childEquippableAddress  ]*

#### Parameters

| Name | Type | Description |
|---|---|---|
| tokenId | uint256 | ID of the token for which we are retrieving the equipped object |
| targetBaseAddress | address | Address of the `Base` associated with the `Slot` part of the token |
| slotPartId | uint64 | ID of the `Slot` part that we are checking for equipped objects |

#### Returns

| Name | Type | Description |
|---|---|---|
| _0 | IRMRKEquippable.Equipment | struct The `Equipment` struct containing data about the equipped object |

### getExtendedAsset

```solidity
function getExtendedAsset(uint256 tokenId, uint64 assetId) external view returns (string metadataURI, uint64 equippableGroupId, address baseAddress, uint64[] fixedPartIds, uint64[] slotPartIds)
```

Used to get the extended asset struct of the asset associated with given `assetId`.



#### Parameters

| Name | Type | Description |
|---|---|---|
| tokenId | uint256 | undefined |
| assetId | uint64 | ID of the asset of which we are retrieving |

#### Returns

| Name | Type | Description |
|---|---|---|
| metadataURI | string | undefined |
| equippableGroupId | uint64 | undefined |
| baseAddress | address | undefined |
| fixedPartIds | uint64[] | undefined |
| slotPartIds | uint64[] | undefined |

### getPendingAssets

```solidity
function getPendingAssets(uint256 tokenId) external view returns (uint64[])
```

Returns pending asset IDs for a given token

*Pending assets metadata is stored by reference mapping _pendingAsset[assetId]*

#### Parameters

| Name | Type | Description |
|---|---|---|
| tokenId | uint256 | the token ID to query |

#### Returns

| Name | Type | Description |
|---|---|---|
| _0 | uint64[] | uint64[] pending asset IDs |

### isApprovedForAll

```solidity
function isApprovedForAll(address owner, address operator) external view returns (bool)
```



*Returns if the `operator` is allowed to manage all of the assets of `owner`. See {setApprovalForAll}*

#### Parameters

| Name | Type | Description |
|---|---|---|
| owner | address | undefined |
| operator | address | undefined |

#### Returns

| Name | Type | Description |
|---|---|---|
| _0 | bool | undefined |

### isApprovedForAllForAssets

```solidity
function isApprovedForAllForAssets(address owner, address operator) external view returns (bool)
```

Used to check whether the address has been granted the operator role by a given address or not.

*See {setApprovalForAllForAssets}.*

#### Parameters

| Name | Type | Description |
|---|---|---|
| owner | address | Address of the account that we are checking for whether it has granted the operator role |
| operator | address | Address of the account that we are checking whether it has the operator role or not |

#### Returns

| Name | Type | Description |
|---|---|---|
| _0 | bool | bool The boolean value indicating wehter the account we are checking has been granted the operator role |

### isChildEquipped

```solidity
function isChildEquipped(uint256 tokenId, address childAddress, uint256 childId) external view returns (bool)
```

Used to check whether the token has a given child equipped.

*This is used to prevent from transferring a child that is equipped.*

#### Parameters

| Name | Type | Description |
|---|---|---|
| tokenId | uint256 | ID of the parent token for which we are querying for |
| childAddress | address | Address of the child token&#39;s smart contract |
| childId | uint256 | ID of the child token |

#### Returns

| Name | Type | Description |
|---|---|---|
| _0 | bool | bool The boolean value indicating whether the child token is equipped into the given token or not |

### mint

```solidity
function mint(address to, uint256 tokenId) external nonpayable
```





#### Parameters

| Name | Type | Description |
|---|---|---|
| to | address | undefined |
| tokenId | uint256 | undefined |

### name

```solidity
function name() external view returns (string)
```

Used to retrieve the collection name.




#### Returns

| Name | Type | Description |
|---|---|---|
| _0 | string | string Name of the collection |

### nestMint

```solidity
function nestMint(address to, uint256 tokenId, uint256 destinationId) external nonpayable
```





#### Parameters

| Name | Type | Description |
|---|---|---|
| to | address | undefined |
| tokenId | uint256 | undefined |
| destinationId | uint256 | undefined |

### nestTransfer

```solidity
function nestTransfer(address to, uint256 tokenId, uint256 destinationId) external nonpayable
```





#### Parameters

| Name | Type | Description |
|---|---|---|
| to | address | undefined |
| tokenId | uint256 | undefined |
| destinationId | uint256 | undefined |

### nestTransferFrom

```solidity
function nestTransferFrom(address from, address to, uint256 tokenId, uint256 destinationId, bytes data) external nonpayable
```

Used to transfer the token into another token.



#### Parameters

| Name | Type | Description |
|---|---|---|
| from | address | Address of the collection smart contract of the token to be transferred |
| to | address | Address of the receiving token&#39;s collection smart contract |
| tokenId | uint256 | ID of the token being transferred |
| destinationId | uint256 | ID of the token to receive the token being transferred |
| data | bytes | Additional data with no specified format, sent in the addChild call |

### ownerOf

```solidity
function ownerOf(uint256 tokenId) external view returns (address)
```

Used to retrieve the root owner of the given token.

*Root owner is always the externally owned account.If the given token is owned by another token, it will recursively query the parent tokens until reaching the  root owner.*

#### Parameters

| Name | Type | Description |
|---|---|---|
| tokenId | uint256 | ID of the token for which the root owner is being retrieved |

#### Returns

| Name | Type | Description |
|---|---|---|
| _0 | address | address Address of the root owner of the given token |

### pendingChildOf

```solidity
function pendingChildOf(uint256 parentId, uint256 index) external view returns (struct IRMRKNestable.Child)
```

Used to retrieve a specific pending child token from a given parent token.

*Returns a single Child struct locating at `index` of parent token&#39;s active child tokens array.The Child struct consists of the following values:  [      tokenId,      contractAddress  ]*

#### Parameters

| Name | Type | Description |
|---|---|---|
| parentId | uint256 | ID of the parent token for which the pending child token is being retrieved |
| index | uint256 | Index of the child token in the parent token&#39;s pending child tokens array |

#### Returns

| Name | Type | Description |
|---|---|---|
| _0 | IRMRKNestable.Child | struct A Child struct containting data about the specified child |

### pendingChildrenOf

```solidity
function pendingChildrenOf(uint256 parentId) external view returns (struct IRMRKNestable.Child[])
```

Used to retrieve the pending child tokens of a given parent token.

*Returns array of pending Child structs existing for given parent.The Child struct consists of the following values:  [      tokenId,      contractAddress  ]*

#### Parameters

| Name | Type | Description |
|---|---|---|
| parentId | uint256 | ID of the parent token for which to retrieve the pending child tokens |

#### Returns

| Name | Type | Description |
|---|---|---|
| _0 | IRMRKNestable.Child[] | struct[] An array of Child structs containing the parent token&#39;s pending child tokens |

### rejectAllAssets

```solidity
function rejectAllAssets(uint256 tokenId, uint256 maxRejections) external nonpayable
```

Rejects all assets from the pending array of a given token.

*Effecitvely deletes the pending array.Requirements:  - The caller must own the token or be approved to manage the token&#39;s assets  - `tokenId` must exist.Emits a {AssetRejected} event with assetId = 0.*

#### Parameters

| Name | Type | Description |
|---|---|---|
| tokenId | uint256 | ID of the token of which to clear the pending array. |
| maxRejections | uint256 | Maximum number of expected assets to reject, used to prevent from  rejecting assets which arrive just before this operation. |

### rejectAllChildren

```solidity
function rejectAllChildren(uint256 tokenId, uint256 maxRejections) external nonpayable
```

Used to reject all pending children of a given parent token.

*Removes the children from the pending array mapping.This does not update the ownership storage data on children. If necessary, ownership can be reclaimed by the  rootOwner of the previous parent.*

#### Parameters

| Name | Type | Description |
|---|---|---|
| tokenId | uint256 | ID of the parent token for which to reject all of the pending tokens. |
| maxRejections | uint256 | Maximum number of expected children to reject, used to prevent from  rejecting children which arrive just before this operation. |

### rejectAsset

```solidity
function rejectAsset(uint256 tokenId, uint256 index, uint64 assetId) external nonpayable
```

Rejects a asset from the pending array of given token.

*Removes the asset from the token&#39;s pending asset array.Requirements:  - The caller must own the token or be approved to manage the token&#39;s assets  - `tokenId` must exist.  - `index` must be in range of the length of the pending asset array.Emits a {AssetRejected} event.*

#### Parameters

| Name | Type | Description |
|---|---|---|
| tokenId | uint256 | ID of the token that the asset is being rejected from |
| index | uint256 | Index of the asset in the pending array to be rejected |
| assetId | uint64 | undefined |

### replaceEquipment

```solidity
function replaceEquipment(IRMRKEquippable.IntakeEquip data) external nonpayable
```





#### Parameters

| Name | Type | Description |
|---|---|---|
| data | IRMRKEquippable.IntakeEquip | undefined |

### safeTransferFrom

```solidity
function safeTransferFrom(address from, address to, uint256 tokenId) external nonpayable
```



*Safely transfers `tokenId` token from `from` to `to`, checking first that contract recipients are aware of the ERC721 protocol to prevent tokens from being forever locked. Requirements: - `from` cannot be the zero address. - `to` cannot be the zero address. - `tokenId` token must exist and be owned by `from`. - If the caller is not `from`, it must be have been allowed to move this token by either {approve} or {setApprovalForAll}. - If `to` refers to a smart contract, it must implement {IERC721Receiver-onERC721Received}, which is called upon a safe transfer. Emits a {Transfer} event.*

#### Parameters

| Name | Type | Description |
|---|---|---|
| from | address | undefined |
| to | address | undefined |
| tokenId | uint256 | undefined |

### safeTransferFrom

```solidity
function safeTransferFrom(address from, address to, uint256 tokenId, bytes data) external nonpayable
```



*Safely transfers `tokenId` token from `from` to `to`. Requirements: - `from` cannot be the zero address. - `to` cannot be the zero address. - `tokenId` token must exist and be owned by `from`. - If the caller is not `from`, it must be approved to move this token by either {approve} or {setApprovalForAll}. - If `to` refers to a smart contract, it must implement {IERC721Receiver-onERC721Received}, which is called upon a safe transfer. Emits a {Transfer} event.*

#### Parameters

| Name | Type | Description |
|---|---|---|
| from | address | undefined |
| to | address | undefined |
| tokenId | uint256 | undefined |
| data | bytes | undefined |

### setApprovalForAll

```solidity
function setApprovalForAll(address operator, bool approved) external nonpayable
```



*Approve or remove `operator` as an operator for the caller. Operators can call {transferFrom} or {safeTransferFrom} for any token owned by the caller. Requirements: - The `operator` cannot be the caller. Emits an {ApprovalForAll} event.*

#### Parameters

| Name | Type | Description |
|---|---|---|
| operator | address | undefined |
| approved | bool | undefined |

### setApprovalForAllForAssets

```solidity
function setApprovalForAllForAssets(address operator, bool approved) external nonpayable
```

Used to add or remove an operator of assets for the caller.

*Operators can call {acceptAsset}, {rejectAsset}, {rejectAllAssets} or {setPriority} for any token  owned by the caller.Requirements:  - The `operator` cannot be the caller.Emits an {ApprovalForAllForAssets} event.*

#### Parameters

| Name | Type | Description |
|---|---|---|
| operator | address | Address of the account to which the operator role is granted or revoked from |
| approved | bool | The boolean value indicating whether the operator role is being granted (`true`) or revoked  (`false`) |

### setPriority

```solidity
function setPriority(uint256 tokenId, uint16[] priorities) external nonpayable
```

Sets a new priority array for a given token.

*The priority array is a non-sequential list of `uint16`s, where the lowest value is considered highest  priority.Value `0` of a priority is a special case equivalent to unitialized.Requirements:  - The caller must own the token or be approved to manage the token&#39;s assets  - `tokenId` must exist.  - The length of `priorities` must be equal the length of the active assets array.Emits a {AssetPrioritySet} event.*

#### Parameters

| Name | Type | Description |
|---|---|---|
| tokenId | uint256 | ID of the token to set the priorities for |
| priorities | uint16[] | An array of priority values |

### setValidParentForEquippableGroup

```solidity
function setValidParentForEquippableGroup(uint64 equippableGroupId, address parentAddress, uint64 partId) external nonpayable
```





#### Parameters

| Name | Type | Description |
|---|---|---|
| equippableGroupId | uint64 | undefined |
| parentAddress | address | undefined |
| partId | uint64 | undefined |

### supportsInterface

```solidity
function supportsInterface(bytes4 interfaceId) external view returns (bool)
```



*Returns true if this contract implements the interface defined by `interfaceId`. See the corresponding https://eips.ethereum.org/EIPS/eip-165#how-interfaces-are-identified[EIP section] to learn more about how these ids are created. This function call must use less than 30 000 gas.*

#### Parameters

| Name | Type | Description |
|---|---|---|
| interfaceId | bytes4 | undefined |

#### Returns

| Name | Type | Description |
|---|---|---|
| _0 | bool | undefined |

### symbol

```solidity
function symbol() external view returns (string)
```

Used to retrieve the collection symbol.




#### Returns

| Name | Type | Description |
|---|---|---|
| _0 | string | string Symbol of the collection |

### tokenURI

```solidity
function tokenURI(uint256 tokenId) external view returns (string)
```

Used to retrieve the metadata URI of a token.



#### Parameters

| Name | Type | Description |
|---|---|---|
| tokenId | uint256 | ID of the token to retrieve the metadata URI for |

#### Returns

| Name | Type | Description |
|---|---|---|
| _0 | string | string Metadata URI of the specified token |

### transfer

```solidity
function transfer(address to, uint256 tokenId) external nonpayable
```





#### Parameters

| Name | Type | Description |
|---|---|---|
| to | address | undefined |
| tokenId | uint256 | undefined |

### transferChild

```solidity
function transferChild(uint256 tokenId, address to, uint256 destinationId, uint256 childIndex, address childAddress, uint256 childId, bool isPending, bytes data) external nonpayable
```

Used to transfer a child token from a given parent token.



#### Parameters

| Name | Type | Description |
|---|---|---|
| tokenId | uint256 | ID of the parent token from which the child token is being transferred |
| to | address | Address to which to transfer the token to. |
| destinationId | uint256 | ID of the token to receive the token being transferred, 0 if destination is not a Nestable NFT. |
| childIndex | uint256 | Index of a token we are transfering, in the array it belongs to (can be either active array or  pending array). |
| childAddress | address | Address of the child token&#39;s collection smart contract. |
| childId | uint256 | ID of the child token in its own collection smart contract. |
| isPending | bool | A boolean value indicating whether the child token being transferred is in the pending array of the  parent token (`true`) or in the active array (`false`) |
| data | bytes | Additional data with no specified format, sent in call to `_to` |

### transferFrom

```solidity
function transferFrom(address from, address to, uint256 tokenId) external nonpayable
```



*Transfers `tokenId` token from `from` to `to`. WARNING: Usage of this method is discouraged, use {safeTransferFrom} whenever possible. Requirements: - `from` cannot be the zero address. - `to` cannot be the zero address. - `tokenId` token must be owned by `from`. - If the caller is not `from`, it must be approved to move this token by either {approve} or {setApprovalForAll}. Emits a {Transfer} event.*

#### Parameters

| Name | Type | Description |
|---|---|---|
| from | address | undefined |
| to | address | undefined |
| tokenId | uint256 | undefined |

### unequip

```solidity
function unequip(uint256 tokenId, uint64 assetId, uint64 slotPartId) external nonpayable
```

Used to unequip child from parent token.

*This can only be called by the owner of the token or by an account that has been granted permission to  manage the given token by the current owner.*

#### Parameters

| Name | Type | Description |
|---|---|---|
| tokenId | uint256 | ID of the parent from which the child is being unequipped |
| assetId | uint64 | ID of the parent&#39;s asset that contains the `Slot` into which the child is equipped |
| slotPartId | uint64 | ID of the `Slot` from which to unequip the child |



## Events

### AllChildrenRejected

```solidity
event AllChildrenRejected(uint256 indexed tokenId)
```

Used to notify listeners that all pending child tokens of a given token have been rejected.



#### Parameters

| Name | Type | Description |
|---|---|---|
| tokenId `indexed` | uint256 | undefined |

### Approval

```solidity
event Approval(address indexed owner, address indexed approved, uint256 indexed tokenId)
```





#### Parameters

| Name | Type | Description |
|---|---|---|
| owner `indexed` | address | undefined |
| approved `indexed` | address | undefined |
| tokenId `indexed` | uint256 | undefined |

### ApprovalForAll

```solidity
event ApprovalForAll(address indexed owner, address indexed operator, bool approved)
```





#### Parameters

| Name | Type | Description |
|---|---|---|
| owner `indexed` | address | undefined |
| operator `indexed` | address | undefined |
| approved  | bool | undefined |

### ApprovalForAllForAssets

```solidity
event ApprovalForAllForAssets(address indexed owner, address indexed operator, bool approved)
```

Used to notify listeners that owner has granted approval to the user to manage assets of all of their  tokens.



#### Parameters

| Name | Type | Description |
|---|---|---|
| owner `indexed` | address | undefined |
| operator `indexed` | address | undefined |
| approved  | bool | undefined |

### ApprovalForAssets

```solidity
event ApprovalForAssets(address indexed owner, address indexed approved, uint256 indexed tokenId)
```

Used to notify listeners that owner has granted an approval to the user to manage the assets of a  given token.



#### Parameters

| Name | Type | Description |
|---|---|---|
| owner `indexed` | address | undefined |
| approved `indexed` | address | undefined |
| tokenId `indexed` | uint256 | undefined |

### AssetAccepted

```solidity
event AssetAccepted(uint256 indexed tokenId, uint64 indexed assetId, uint64 indexed replacesId)
```

Used to notify listeners that a asset object at `assetId` is accepted by the token and migrated  from token&#39;s pending assets array to active assets array of the token.



#### Parameters

| Name | Type | Description |
|---|---|---|
| tokenId `indexed` | uint256 | undefined |
| assetId `indexed` | uint64 | undefined |
| replacesId `indexed` | uint64 | undefined |

### AssetAddedToToken

```solidity
event AssetAddedToToken(uint256 indexed tokenId, uint64 indexed assetId, uint64 indexed replacesId)
```

Used to notify listeners that a asset object at `assetId` is added to token&#39;s pending asset  array.



#### Parameters

| Name | Type | Description |
|---|---|---|
| tokenId `indexed` | uint256 | undefined |
| assetId `indexed` | uint64 | undefined |
| replacesId `indexed` | uint64 | undefined |

### AssetPrioritySet

```solidity
event AssetPrioritySet(uint256 indexed tokenId)
```

Used to notify listeners that token&#39;s prioritiy array is reordered.



#### Parameters

| Name | Type | Description |
|---|---|---|
| tokenId `indexed` | uint256 | undefined |

### AssetRejected

```solidity
event AssetRejected(uint256 indexed tokenId, uint64 indexed assetId)
```

Used to notify listeners that a asset object at `assetId` is rejected from token and is dropped  from the pending assets array of the token.



#### Parameters

| Name | Type | Description |
|---|---|---|
| tokenId `indexed` | uint256 | undefined |
| assetId `indexed` | uint64 | undefined |

### AssetSet

```solidity
event AssetSet(uint64 indexed assetId)
```

Used to notify listeners that a asset object is initialized at `assetId`.



#### Parameters

| Name | Type | Description |
|---|---|---|
| assetId `indexed` | uint64 | undefined |

### ChildAccepted

```solidity
event ChildAccepted(uint256 indexed tokenId, uint256 childIndex, address indexed childAddress, uint256 indexed childId)
```

Used to notify listeners that a new child token was accepted by the parent token.



#### Parameters

| Name | Type | Description |
|---|---|---|
| tokenId `indexed` | uint256 | undefined |
| childIndex  | uint256 | undefined |
| childAddress `indexed` | address | undefined |
| childId `indexed` | uint256 | undefined |

### ChildAssetEquipped

```solidity
event ChildAssetEquipped(uint256 indexed tokenId, uint64 indexed assetId, uint64 indexed slotPartId, uint256 childId, address childAddress, uint64 childAssetId)
```

Used to notify listeners that a child&#39;s asset has been equipped into one of its parent assets.



#### Parameters

| Name | Type | Description |
|---|---|---|
| tokenId `indexed` | uint256 | undefined |
| assetId `indexed` | uint64 | undefined |
| slotPartId `indexed` | uint64 | undefined |
| childId  | uint256 | undefined |
| childAddress  | address | undefined |
| childAssetId  | uint64 | undefined |

### ChildAssetUnequipped

```solidity
event ChildAssetUnequipped(uint256 indexed tokenId, uint64 indexed assetId, uint64 indexed slotPartId, uint256 childId, address childAddress, uint64 childAssetId)
```

Used to notify listeners that a child&#39;s asset has been unequipped from one of its parent assets.



#### Parameters

| Name | Type | Description |
|---|---|---|
| tokenId `indexed` | uint256 | undefined |
| assetId `indexed` | uint64 | undefined |
| slotPartId `indexed` | uint64 | undefined |
| childId  | uint256 | undefined |
| childAddress  | address | undefined |
| childAssetId  | uint64 | undefined |

### ChildProposed

```solidity
event ChildProposed(uint256 indexed tokenId, uint256 childIndex, address indexed childAddress, uint256 indexed childId)
```

Used to notify listeners that a new token has been added to a given token&#39;s pending children array.



#### Parameters

| Name | Type | Description |
|---|---|---|
| tokenId `indexed` | uint256 | undefined |
| childIndex  | uint256 | undefined |
| childAddress `indexed` | address | undefined |
| childId `indexed` | uint256 | undefined |

### ChildTransferred

```solidity
event ChildTransferred(uint256 indexed tokenId, uint256 childIndex, address indexed childAddress, uint256 indexed childId, bool fromPending)
```

Used to notify listeners a child token has been transferred from parent token.



#### Parameters

| Name | Type | Description |
|---|---|---|
| tokenId `indexed` | uint256 | undefined |
| childIndex  | uint256 | undefined |
| childAddress `indexed` | address | undefined |
| childId `indexed` | uint256 | undefined |
| fromPending  | bool | undefined |

### NestTransfer

```solidity
event NestTransfer(address indexed from, address indexed to, uint256 fromTokenId, uint256 toTokenId, uint256 indexed tokenId)
```

Used to notify listeners that the token is being transferred.



#### Parameters

| Name | Type | Description |
|---|---|---|
| from `indexed` | address | undefined |
| to `indexed` | address | undefined |
| fromTokenId  | uint256 | undefined |
| toTokenId  | uint256 | undefined |
| tokenId `indexed` | uint256 | undefined |

### Transfer

```solidity
event Transfer(address indexed from, address indexed to, uint256 indexed tokenId)
```





#### Parameters

| Name | Type | Description |
|---|---|---|
| from `indexed` | address | undefined |
| to `indexed` | address | undefined |
| tokenId `indexed` | uint256 | undefined |

### ValidParentEquippableGroupIdSet

```solidity
event ValidParentEquippableGroupIdSet(uint64 indexed equippableGroupId, uint64 indexed slotPartId, address parentAddress)
```

Used to notify listeners that the assets belonging to a `equippableGroupId` have been marked as  equippable into a given slot and parent



#### Parameters

| Name | Type | Description |
|---|---|---|
| equippableGroupId `indexed` | uint64 | undefined |
| slotPartId `indexed` | uint64 | undefined |
| parentAddress  | address | undefined |



## Errors

### ERC721AddressZeroIsNotaValidOwner

```solidity
error ERC721AddressZeroIsNotaValidOwner()
```

Attempting to grant the token to 0x0 address




### ERC721ApprovalToCurrentOwner

```solidity
error ERC721ApprovalToCurrentOwner()
```

Attempting to grant approval to the current owner of the token




### ERC721ApproveCallerIsNotOwnerNorApprovedForAll

```solidity
error ERC721ApproveCallerIsNotOwnerNorApprovedForAll()
```

Attempting to grant approval when not being owner or approved for all should not be permitted




### ERC721ApproveToCaller

```solidity
error ERC721ApproveToCaller()
```

Attempting to grant approval to self




### ERC721InvalidTokenId

```solidity
error ERC721InvalidTokenId()
```

Attempting to use an invalid token ID




### ERC721MintToTheZeroAddress

```solidity
error ERC721MintToTheZeroAddress()
```

Attempting to mint to 0x0 address




### ERC721NotApprovedOrOwner

```solidity
error ERC721NotApprovedOrOwner()
```

Attempting to manage a token without being its owner or approved by the owner




### ERC721TokenAlreadyMinted

```solidity
error ERC721TokenAlreadyMinted()
```

Attempting to mint an already minted token




### ERC721TransferFromIncorrectOwner

```solidity
error ERC721TransferFromIncorrectOwner()
```

Attempting to transfer the token from an address that is not the owner




### ERC721TransferToNonReceiverImplementer

```solidity
error ERC721TransferToNonReceiverImplementer()
```

Attempting to safe transfer to an address that is unable to receive the token




### ERC721TransferToTheZeroAddress

```solidity
error ERC721TransferToTheZeroAddress()
```

Attempting to transfer the token to a 0x0 address




### RMRKApprovalForAssetsToCurrentOwner

```solidity
error RMRKApprovalForAssetsToCurrentOwner()
```

Attempting to grant approval of assets to their current owner




### RMRKApproveForAssetsCallerIsNotOwnerNorApprovedForAll

```solidity
error RMRKApproveForAssetsCallerIsNotOwnerNorApprovedForAll()
```

Attempting to grant approval of assets without being the caller or approved for all




### RMRKAssetAlreadyExists

```solidity
error RMRKAssetAlreadyExists()
```

Attempting to add a asset using an ID that has already been used




### RMRKBadPriorityListLength

```solidity
error RMRKBadPriorityListLength()
```

Attempting to set the priorities with an array of length that doesn&#39;t match the length of active assets array




### RMRKBaseRequiredForParts

```solidity
error RMRKBaseRequiredForParts()
```

Attempting to add a asset entry with `Part`s, without setting the `Base` address




### RMRKChildAlreadyExists

```solidity
error RMRKChildAlreadyExists()
```

Attempting to accept a child that has already been accepted




### RMRKChildIndexOutOfRange

```solidity
error RMRKChildIndexOutOfRange()
```

Attempting to interact with a child, using index that is higher than the number of children




### RMRKEquippableEquipNotAllowedByBase

```solidity
error RMRKEquippableEquipNotAllowedByBase()
```

Attempting to equip a `Part` with a child not approved by the base




### RMRKIdZeroForbidden

```solidity
error RMRKIdZeroForbidden()
```

Attempting to use ID 0, which is not supported

*The ID 0 in RMRK suite is reserved for empty values. Guarding against its use ensures the expected operation*


### RMRKIndexOutOfRange

```solidity
error RMRKIndexOutOfRange()
```

Attempting to interact with a asset, using index greater than number of assets




### RMRKIsNotContract

```solidity
error RMRKIsNotContract()
```

Attempting to interact with an end-user account when the contract account is expected




### RMRKMaxPendingAssetsReached

```solidity
error RMRKMaxPendingAssetsReached()
```

Attempting to add a pending asset after the number of pending assets has reached the limit (default limit is  128)




### RMRKMaxPendingChildrenReached

```solidity
error RMRKMaxPendingChildrenReached()
```

Attempting to add a pending child after the number of pending children has reached the limit (default limit is 128)




### RMRKMaxRecursiveBurnsReached

```solidity
error RMRKMaxRecursiveBurnsReached(address childContract, uint256 childId)
```

Attempting to burn a total number of recursive children higher than maximum set



#### Parameters

| Name | Type | Description |
|---|---|---|
| childContract | address | Address of the collection smart contract in which the maximum number of recursive burns was reached |
| childId | uint256 | ID of the child token at which the maximum number of recursive burns was reached |

### RMRKMintToNonRMRKNestableImplementer

```solidity
error RMRKMintToNonRMRKNestableImplementer()
```

Attempting to mint a nested token to a smart contract that doesn&#39;t support nesting




### RMRKMustUnequipFirst

```solidity
error RMRKMustUnequipFirst()
```

Attempting to transfer a child before it is unequipped




### RMRKNestableTooDeep

```solidity
error RMRKNestableTooDeep()
```

Attempting to nest a child over the nestable limit (current limit is 100 levels of nesting)




### RMRKNestableTransferToDescendant

```solidity
error RMRKNestableTransferToDescendant()
```

Attempting to nest the token to own descendant, which would create a loop and leave the looped tokens in limbo




### RMRKNestableTransferToNonRMRKNestableImplementer

```solidity
error RMRKNestableTransferToNonRMRKNestableImplementer()
```

Attempting to nest the token to a smart contract that doesn&#39;t support nesting




### RMRKNestableTransferToSelf

```solidity
error RMRKNestableTransferToSelf()
```

Attempting to nest the token into itself




### RMRKNoAssetMatchingId

```solidity
error RMRKNoAssetMatchingId()
```

Attempting to interact with a asset that can not be found




### RMRKNotApprovedForAssetsOrOwner

```solidity
error RMRKNotApprovedForAssetsOrOwner()
```

Attempting to manage a asset without owning it or having been granted permission by the owner to do so




### RMRKNotApprovedOrDirectOwner

```solidity
error RMRKNotApprovedOrDirectOwner()
```

Attempting to interact with a token without being its owner or having been granted permission by the  owner to do so

*When a token is nested, only the direct owner (NFT parent) can mange it. In that case, approved addresses are  not allowed to manage it, in order to ensure the expected behaviour*


### RMRKNotEquipped

```solidity
error RMRKNotEquipped()
```

Attempting to unequip an item that isn&#39;t equipped




### RMRKPendingChildIndexOutOfRange

```solidity
error RMRKPendingChildIndexOutOfRange()
```

Attempting to interact with a pending child using an index greater than the size of pending array




### RMRKSlotAlreadyUsed

```solidity
error RMRKSlotAlreadyUsed()
```

Attempting to equip an item into a slot that already has an item equipped




### RMRKTargetAssetCannotReceiveSlot

```solidity
error RMRKTargetAssetCannotReceiveSlot()
```

Attempting to equip an item into a `Slot` that the target asset does not implement




### RMRKTokenCannotBeEquippedWithAssetIntoSlot

```solidity
error RMRKTokenCannotBeEquippedWithAssetIntoSlot()
```

Attempting to equip a child into a `Slot` and parent that the child&#39;s collection doesn&#39;t support




### RMRKTokenDoesNotHaveAsset

```solidity
error RMRKTokenDoesNotHaveAsset()
```

Attempting to compose a NFT of a token without active assets




### RMRKUnexpectedAssetId

```solidity
error RMRKUnexpectedAssetId()
```

Attempting to accept or reject a asset which does not match the one at the specified index




### RMRKUnexpectedChildId

```solidity
error RMRKUnexpectedChildId()
```

Attempting to accept or transfer a child which does not match the one at the specified index




### RMRKUnexpectedNumberOfAssets

```solidity
error RMRKUnexpectedNumberOfAssets()
```

Attempting to reject all pending assets but more assets than expected are pending
<<<<<<< HEAD
=======




### RMRKUnexpectedNumberOfChildren

```solidity
error RMRKUnexpectedNumberOfChildren()
```

Attempting to reject all pending children but children assets than expected are pending
>>>>>>> 77672172




### RentrantCall

```solidity
error RentrantCall()
```






<|MERGE_RESOLUTION|>--- conflicted
+++ resolved
@@ -1906,8 +1906,6 @@
 ```
 
 Attempting to reject all pending assets but more assets than expected are pending
-<<<<<<< HEAD
-=======
 
 
 
@@ -1919,7 +1917,6 @@
 ```
 
 Attempting to reject all pending children but children assets than expected are pending
->>>>>>> 77672172
 
 
 
