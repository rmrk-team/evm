# RMRKExternalEquipMock









## Methods

### acceptAsset

```solidity
function acceptAsset(uint256 tokenId, uint256 index, uint64 assetId) external nonpayable
```

Used to accept a pending asset of a given token.

*Accepting is done using the index of a pending asset. The array of pending assets is modified every  time one is accepted and the last pending asset is moved into its place.Can only be called by the owner of the token or a user that has been approved to manage the tokens&#39;s  assets.*

#### Parameters

| Name | Type | Description |
|---|---|---|
| tokenId | uint256 | ID of the token for which we are accepting the asset |
| index | uint256 | Index of the asset to accept in token&#39;s pending array |
| assetId | uint64 | ID of the asset expected to be located at the specified index |

### addAssetToToken

```solidity
<<<<<<< HEAD
function addAssetToToken(uint256 tokenId, uint64 assetId, uint64 replacesAssetWithId) external nonpayable
=======
function addAssetEntry(uint64 id, string metadataURI) external nonpayable
>>>>>>> 71b03286
```





#### Parameters

| Name | Type | Description |
|---|---|---|
<<<<<<< HEAD
| tokenId | uint256 | undefined |
| assetId | uint64 | undefined |
| replacesAssetWithId | uint64 | undefined |
=======
| id | uint64 | undefined |
| metadataURI | string | undefined |
>>>>>>> 71b03286

### addEquippableAssetEntry

```solidity
function addEquippableAssetEntry(uint64 id, uint64 equippableGroupId, address catalogAddress, string metadataURI, uint64[] partIds) external nonpayable
```





#### Parameters

| Name | Type | Description |
|---|---|---|
| id | uint64 | undefined |
| equippableGroupId | uint64 | undefined |
| catalogAddress | address | undefined |
| metadataURI | string | undefined |
| partIds | uint64[] | undefined |

### addEquippableAssetEntry

```solidity
function addEquippableAssetEntry(uint64 id, uint64 equippableGroupId, address baseAddress, string metadataURI, uint64[] partIds) external nonpayable
```





#### Parameters

| Name | Type | Description |
|---|---|---|
| id | uint64 | undefined |
| equippableGroupId | uint64 | undefined |
| baseAddress | address | undefined |
| metadataURI | string | undefined |
| partIds | uint64[] | undefined |

### approveForAssets

```solidity
function approveForAssets(address to, uint256 tokenId) external nonpayable
```

Used to grant approvals for specific tokens to a specified address.

*This can only be called by the owner of the token or by an account that has been granted permission to  manage all of the owner&#39;s assets.*

#### Parameters

| Name | Type | Description |
|---|---|---|
| to | address | Address of the account to receive the approval to the specified token |
| tokenId | uint256 | ID of the token for which we are granting the permission |

### canTokenBeEquippedWithAssetIntoSlot

```solidity
function canTokenBeEquippedWithAssetIntoSlot(address parent, uint256 tokenId, uint64 assetId, uint64 slotId) external view returns (bool)
```

Used to verify whether a token can be equipped into a given parent&#39;s slot.



#### Parameters

| Name | Type | Description |
|---|---|---|
| parent | address | Address of the parent token&#39;s smart contract |
| tokenId | uint256 | ID of the token we want to equip |
| assetId | uint64 | ID of the asset associated with the token we want to equip |
| slotId | uint64 | ID of the slot that we want to equip the token into |

#### Returns

| Name | Type | Description |
|---|---|---|
| _0 | bool | bool The boolean indicating whether the token with the given asset can be equipped into the desired  slot |

### equip

```solidity
function equip(IRMRKEquippable.IntakeEquip data) external nonpayable
```





#### Parameters

| Name | Type | Description |
|---|---|---|
| data | IRMRKEquippable.IntakeEquip | undefined |

### getActiveAssetPriorities

```solidity
function getActiveAssetPriorities(uint256 tokenId) external view returns (uint16[])
```

Used to retrieve the priorities of the active resoources of a given token.

*Asset priorities are a non-sequential array of uint16 values with an array size equal to active asset  priorites.*

#### Parameters

| Name | Type | Description |
|---|---|---|
| tokenId | uint256 | ID of the token for which to retrieve the priorities of the active assets |

#### Returns

| Name | Type | Description |
|---|---|---|
| _0 | uint16[] | uint16[] An array of priorities of the active assets of the given token |

### getActiveAssets

```solidity
function getActiveAssets(uint256 tokenId) external view returns (uint64[])
```

Used to retrieve IDs of the active assets of given token.

*Asset data is stored by reference, in order to access the data corresponding to the ID, call  `getAssetMetadata(tokenId, assetId)`.You can safely get 10k*

#### Parameters

| Name | Type | Description |
|---|---|---|
| tokenId | uint256 | ID of the token to retrieve the IDs of the active assets |

#### Returns

| Name | Type | Description |
|---|---|---|
| _0 | uint64[] | uint64[] An array of active asset IDs of the given token |

### getApprovedForAssets

```solidity
function getApprovedForAssets(uint256 tokenId) external view returns (address)
```

Used to get the address of the user that is approved to manage the specified token from the current  owner.



#### Parameters

| Name | Type | Description |
|---|---|---|
| tokenId | uint256 | ID of the token we are checking |

#### Returns

| Name | Type | Description |
|---|---|---|
| _0 | address | address Address of the account that is approved to manage the token |

### getAssetAndEquippableData

```solidity
function getAssetAndEquippableData(uint256 tokenId, uint64 assetId) external view returns (string, uint64, address, uint64[])
```

Used to get the asset and equippable data associated with given `assetId`.



#### Parameters

| Name | Type | Description |
|---|---|---|
| tokenId | uint256 | ID of the token for which to retrieve the asset |
| assetId | uint64 | ID of the asset of which we are retrieving |

#### Returns

| Name | Type | Description |
|---|---|---|
| _0 | string | The metadata URI of the asset |
| _1 | uint64 | ID of the equippable group this asset belongs to |
<<<<<<< HEAD
| _2 | address | The address of the catalog the part belongs to |
=======
| _2 | address | The address of the base the part belongs to |
>>>>>>> 71b03286
| _3 | uint64[] | An array of IDs of parts included in the asset |

### getAssetMetadata

```solidity
function getAssetMetadata(uint256 tokenId, uint64 assetId) external view returns (string)
```

Used to fetch the asset metadata of the specified token&#39;s active asset with the given index.

*Assets are stored by reference mapping `_assets[assetId]`.Can be overriden to implement enumerate, fallback or other custom logic.*

#### Parameters

| Name | Type | Description |
|---|---|---|
| tokenId | uint256 | ID of the token from which to retrieve the asset metadata |
| assetId | uint64 | Asset Id, must be in the active assets array |

#### Returns

| Name | Type | Description |
|---|---|---|
| _0 | string | string The metadata of the asset belonging to the specified index in the token&#39;s active assets  array |

### getAssetReplacements

```solidity
function getAssetReplacements(uint256 tokenId, uint64 newAssetId) external view returns (uint64)
```

Used to retrieve the asset that will be replaced if a given asset from the token&#39;s pending array  is accepted.

*Asset data is stored by reference, in order to access the data corresponding to the ID, call  `getAssetMetadata(tokenId, assetId)`.*

#### Parameters

| Name | Type | Description |
|---|---|---|
| tokenId | uint256 | ID of the token to check |
| newAssetId | uint64 | ID of the pending asset which will be accepted |

#### Returns

| Name | Type | Description |
|---|---|---|
| _0 | uint64 | uint64 ID of the asset which will be replaced |

### getEquipment

```solidity
function getEquipment(uint256 tokenId, address targetCatalogAddress, uint64 slotPartId) external view returns (struct IRMRKEquippable.Equipment)
```

Used to get the Equipment object equipped into the specified slot of the desired token.

*The `Equipment` struct consists of the following data:  [      assetId,      childAssetId,      childId,      childEquippableAddress  ]*

#### Parameters

| Name | Type | Description |
|---|---|---|
| tokenId | uint256 | ID of the token for which we are retrieving the equipped object |
| targetCatalogAddress | address | Address of the `Catalog` associated with the `Slot` part of the token |
| slotPartId | uint64 | ID of the `Slot` part that we are checking for equipped objects |

#### Returns

| Name | Type | Description |
|---|---|---|
| _0 | IRMRKEquippable.Equipment | struct The `Equipment` struct containing data about the equipped object |

### getNestableAddress

```solidity
function getNestableAddress() external view returns (address)
```

Returns the Equippable contract&#39;s corresponding nestable address.




#### Returns

| Name | Type | Description |
|---|---|---|
| _0 | address | address Address of the Nestable module of the external equip composite |

### getPendingAssets

```solidity
function getPendingAssets(uint256 tokenId) external view returns (uint64[])
```

Used to retrieve IDs of the pending assets of given token.

*Asset data is stored by reference, in order to access the data corresponding to the ID, call  `getAssetMetadata(tokenId, assetId)`.*

#### Parameters

| Name | Type | Description |
|---|---|---|
| tokenId | uint256 | ID of the token to retrieve the IDs of the pending assets |

#### Returns

| Name | Type | Description |
|---|---|---|
| _0 | uint64[] | uint64[] An array of pending asset IDs of the given token |

### isApprovedForAllForAssets

```solidity
function isApprovedForAllForAssets(address owner, address operator) external view returns (bool)
```

Used to check whether the address has been granted the operator role by a given address or not.

*See {setApprovalForAllForAssets}.*

#### Parameters

| Name | Type | Description |
|---|---|---|
| owner | address | Address of the account that we are checking for whether it has granted the operator role |
| operator | address | Address of the account that we are checking whether it has the operator role or not |

#### Returns

| Name | Type | Description |
|---|---|---|
| _0 | bool | bool The boolean value indicating wehter the account we are checking has been granted the operator role |

### isChildEquipped

```solidity
function isChildEquipped(uint256 tokenId, address childAddress, uint256 childId) external view returns (bool)
```

Used to check whether the token has a given child equipped.

*This is used to prevent from transferring a child that is equipped.*

#### Parameters

| Name | Type | Description |
|---|---|---|
| tokenId | uint256 | ID of the parent token for which we are querying for |
| childAddress | address | Address of the child token&#39;s smart contract |
| childId | uint256 | ID of the child token |

#### Returns

| Name | Type | Description |
|---|---|---|
| _0 | bool | bool The boolean value indicating whether the child token is equipped into the given token or not |

### rejectAllAssets

```solidity
function rejectAllAssets(uint256 tokenId, uint256 maxRejections) external nonpayable
```

Used to reject all pending assets of a given token.

*When rejecting all assets, the pending array is indiscriminately cleared.Can only be called by the owner of the token or a user that has been approved to manage the tokens&#39;s  assets.If the number of pending assets is greater than the value of `maxRejections`, the exectuion will be  reverted.*

#### Parameters

| Name | Type | Description |
|---|---|---|
| tokenId | uint256 | ID of the token for which we are clearing the pending array. |
| maxRejections | uint256 | Maximum number of expected assets to reject, used to prevent from  rejecting assets which arrive just before this operation. |

### rejectAsset

```solidity
function rejectAsset(uint256 tokenId, uint256 index, uint64 assetId) external nonpayable
```

Used to reject a pending asset of a given token.

*Rejecting is done using the index of a pending asset. The array of pending assets is modified every  time one is rejected and the last pending asset is moved into its place.Can only be called by the owner of the token or a user that has been approved to manage the tokens&#39;s  assets.*

#### Parameters

| Name | Type | Description |
|---|---|---|
| tokenId | uint256 | ID of the token for which we are rejecting the asset |
| index | uint256 | Index of the asset to reject in token&#39;s pending array |
| assetId | uint64 | ID of the asset expected to be located at the specified index |

### setApprovalForAllForAssets

```solidity
function setApprovalForAllForAssets(address operator, bool approved) external nonpayable
```

Used to add or remove an operator of assets for the caller.

*Operators can call {acceptAsset}, {rejectAsset}, {rejectAllAssets} or {setPriority} for any token  owned by the caller.Requirements:  - The `operator` cannot be the caller.Emits an {ApprovalForAllForAssets} event.*

#### Parameters

| Name | Type | Description |
|---|---|---|
| operator | address | Address of the account to which the operator role is granted or revoked from |
| approved | bool | The boolean value indicating whether the operator role is being granted (`true`) or revoked  (`false`) |

### setNestableAddress

```solidity
function setNestableAddress(address nestableAddress) external nonpayable
```





#### Parameters

| Name | Type | Description |
|---|---|---|
| nestableAddress | address | undefined |

### setPriority

```solidity
function setPriority(uint256 tokenId, uint16[] priorities) external nonpayable
```

Used to set priorities of active assets of a token.

*Priorities define which asset we would rather have shown when displaying the token.The pending assets array length has to match the number of active assets, otherwise setting priorities  will be reverted.*

#### Parameters

| Name | Type | Description |
|---|---|---|
| tokenId | uint256 | ID of the token we are managing the priorities of |
| priorities | uint16[] | An array of priorities of active assets. The succesion of items in the priorities array  matches that of the succesion of items in the active array |

### setValidParentForEquippableGroup

```solidity
function setValidParentForEquippableGroup(uint64 equippableGroupId, address parentAddress, uint64 partId) external nonpayable
```





#### Parameters

| Name | Type | Description |
|---|---|---|
| equippableGroupId | uint64 | undefined |
| parentAddress | address | undefined |
| partId | uint64 | undefined |

### supportsInterface

```solidity
function supportsInterface(bytes4 interfaceId) external view returns (bool)
```



*Returns true if this contract implements the interface defined by `interfaceId`. See the corresponding https://eips.ethereum.org/EIPS/eip-165#how-interfaces-are-identified[EIP section] to learn more about how these ids are created. This function call must use less than 30 000 gas.*

#### Parameters

| Name | Type | Description |
|---|---|---|
| interfaceId | bytes4 | undefined |

#### Returns

| Name | Type | Description |
|---|---|---|
| _0 | bool | undefined |

### unequip

```solidity
function unequip(uint256 tokenId, uint64 assetId, uint64 slotPartId) external nonpayable
```

Used to unequip child from parent token.

*This can only be called by the owner of the token or by an account that has been granted permission to  manage the given token by the current owner.*

#### Parameters

| Name | Type | Description |
|---|---|---|
| tokenId | uint256 | ID of the parent from which the child is being unequipped |
| assetId | uint64 | ID of the parent&#39;s asset that contains the `Slot` into which the child is equipped |
| slotPartId | uint64 | ID of the `Slot` from which to unequip the child |



## Events

### ApprovalForAllForAssets

```solidity
event ApprovalForAllForAssets(address indexed owner, address indexed operator, bool approved)
```

Used to notify listeners that owner has granted approval to the user to manage assets of all of their  tokens.



#### Parameters

| Name | Type | Description |
|---|---|---|
| owner `indexed` | address | undefined |
| operator `indexed` | address | undefined |
| approved  | bool | undefined |

### ApprovalForAssets

```solidity
event ApprovalForAssets(address indexed owner, address indexed approved, uint256 indexed tokenId)
```

Used to notify listeners that owner has granted an approval to the user to manage the assets of a  given token.



#### Parameters

| Name | Type | Description |
|---|---|---|
| owner `indexed` | address | undefined |
| approved `indexed` | address | undefined |
| tokenId `indexed` | uint256 | undefined |

### AssetAccepted

```solidity
event AssetAccepted(uint256 indexed tokenId, uint64 indexed assetId, uint64 indexed replacesId)
```

Used to notify listeners that an asset object at `assetId` is accepted by the token and migrated  from token&#39;s pending assets array to active assets array of the token.



#### Parameters

| Name | Type | Description |
|---|---|---|
| tokenId `indexed` | uint256 | undefined |
| assetId `indexed` | uint64 | undefined |
| replacesId `indexed` | uint64 | undefined |

### AssetAddedToToken

```solidity
event AssetAddedToToken(uint256 indexed tokenId, uint64 indexed assetId, uint64 indexed replacesId)
```

Used to notify listeners that an asset object at `assetId` is added to token&#39;s pending asset  array.



#### Parameters

| Name | Type | Description |
|---|---|---|
| tokenId `indexed` | uint256 | undefined |
| assetId `indexed` | uint64 | undefined |
| replacesId `indexed` | uint64 | undefined |

### AssetPrioritySet

```solidity
event AssetPrioritySet(uint256 indexed tokenId)
```

Used to notify listeners that token&#39;s prioritiy array is reordered.



#### Parameters

| Name | Type | Description |
|---|---|---|
| tokenId `indexed` | uint256 | undefined |

### AssetRejected

```solidity
event AssetRejected(uint256 indexed tokenId, uint64 indexed assetId)
```

Used to notify listeners that an asset object at `assetId` is rejected from token and is dropped  from the pending assets array of the token.



#### Parameters

| Name | Type | Description |
|---|---|---|
| tokenId `indexed` | uint256 | undefined |
| assetId `indexed` | uint64 | undefined |

### AssetSet

```solidity
event AssetSet(uint64 indexed assetId)
```

Used to notify listeners that an asset object is initialized at `assetId`.



#### Parameters

| Name | Type | Description |
|---|---|---|
| assetId `indexed` | uint64 | undefined |

### ChildAssetEquipped

```solidity
event ChildAssetEquipped(uint256 indexed tokenId, uint64 indexed assetId, uint64 indexed slotPartId, uint256 childId, address childAddress, uint64 childAssetId)
```

Used to notify listeners that a child&#39;s asset has been equipped into one of its parent assets.



#### Parameters

| Name | Type | Description |
|---|---|---|
| tokenId `indexed` | uint256 | undefined |
| assetId `indexed` | uint64 | undefined |
| slotPartId `indexed` | uint64 | undefined |
| childId  | uint256 | undefined |
| childAddress  | address | undefined |
| childAssetId  | uint64 | undefined |

### ChildAssetUnequipped

```solidity
event ChildAssetUnequipped(uint256 indexed tokenId, uint64 indexed assetId, uint64 indexed slotPartId, uint256 childId, address childAddress, uint64 childAssetId)
```

Used to notify listeners that a child&#39;s asset has been unequipped from one of its parent assets.



#### Parameters

| Name | Type | Description |
|---|---|---|
| tokenId `indexed` | uint256 | undefined |
| assetId `indexed` | uint64 | undefined |
| slotPartId `indexed` | uint64 | undefined |
| childId  | uint256 | undefined |
| childAddress  | address | undefined |
| childAssetId  | uint64 | undefined |

### NestableAddressSet

```solidity
event NestableAddressSet(address old, address new_)
```

Used to notify listeners of a new `Nestable` associated  smart contract address being set.



#### Parameters

| Name | Type | Description |
|---|---|---|
| old  | address | undefined |
| new_  | address | undefined |

### ValidParentEquippableGroupIdSet

```solidity
event ValidParentEquippableGroupIdSet(uint64 indexed equippableGroupId, uint64 indexed slotPartId, address parentAddress)
```

Used to notify listeners that the assets belonging to a `equippableGroupId` have been marked as  equippable into a given slot and parent



#### Parameters

| Name | Type | Description |
|---|---|---|
| equippableGroupId `indexed` | uint64 | undefined |
| slotPartId `indexed` | uint64 | undefined |
| parentAddress  | address | undefined |



## Errors

### ERC721InvalidTokenId

```solidity
error ERC721InvalidTokenId()
```

Attempting to use an invalid token ID




### ERC721NotApprovedOrOwner

```solidity
error ERC721NotApprovedOrOwner()
```

Attempting to manage a token without being its owner or approved by the owner




### RMRKApprovalForAssetsToCurrentOwner

```solidity
error RMRKApprovalForAssetsToCurrentOwner()
```

Attempting to grant approval of assets to their current owner




### RMRKApproveForAssetsCallerIsNotOwnerNorApprovedForAll

```solidity
error RMRKApproveForAssetsCallerIsNotOwnerNorApprovedForAll()
```

Attempting to grant approval of assets without being the caller or approved for all




### RMRKAssetAlreadyExists

```solidity
error RMRKAssetAlreadyExists()
```

Attempting to add an asset using an ID that has already been used




### RMRKBadPriorityListLength

```solidity
error RMRKBadPriorityListLength()
```

Attempting to set the priorities with an array of length that doesn&#39;t match the length of active assets array




### RMRKCatalogRequiredForParts

```solidity
error RMRKCatalogRequiredForParts()
```

Attempting to add an asset entry with `Part`s, without setting the `Catalog` address




### RMRKEquippableEquipNotAllowedByCatalog

```solidity
error RMRKEquippableEquipNotAllowedByCatalog()
```

Attempting to equip a `Part` with a child not approved by the Catalog




### RMRKIdZeroForbidden

```solidity
error RMRKIdZeroForbidden()
```

Attempting to use ID 0, which is not supported

*The ID 0 in RMRK suite is reserved for empty values. Guarding against its use ensures the expected operation*


### RMRKIndexOutOfRange

```solidity
error RMRKIndexOutOfRange()
```

Attempting to interact with an asset, using index greater than number of assets




### RMRKMaxPendingAssetsReached

```solidity
error RMRKMaxPendingAssetsReached()
```

Attempting to add a pending asset after the number of pending assets has reached the limit (default limit is  128)




### RMRKNoAssetMatchingId

```solidity
error RMRKNoAssetMatchingId()
```

Attempting to interact with an asset that can not be found




### RMRKNotApprovedForAssetsOrOwner

```solidity
error RMRKNotApprovedForAssetsOrOwner()
```

Attempting to manage an asset without owning it or having been granted permission by the owner to do so




### RMRKNotEquipped

```solidity
error RMRKNotEquipped()
```

Attempting to unequip an item that isn&#39;t equipped




### RMRKSlotAlreadyUsed

```solidity
error RMRKSlotAlreadyUsed()
```

Attempting to equip an item into a slot that already has an item equipped




### RMRKTargetAssetCannotReceiveSlot

```solidity
error RMRKTargetAssetCannotReceiveSlot()
```

Attempting to equip an item into a `Slot` that the target asset does not implement




### RMRKTokenCannotBeEquippedWithAssetIntoSlot

```solidity
error RMRKTokenCannotBeEquippedWithAssetIntoSlot()
```

Attempting to equip a child into a `Slot` and parent that the child&#39;s collection doesn&#39;t support




### RMRKTokenDoesNotHaveAsset

```solidity
error RMRKTokenDoesNotHaveAsset()
```

Attempting to compose a NFT of a token without active assets




### RMRKUnexpectedAssetId

```solidity
error RMRKUnexpectedAssetId()
```

Attempting to accept or reject an asset which does not match the one at the specified index




### RMRKUnexpectedNumberOfAssets

```solidity
error RMRKUnexpectedNumberOfAssets()
```

Attempting to reject all pending assets but more assets than expected are pending




### RentrantCall

```solidity
error RentrantCall()
```






<|MERGE_RESOLUTION|>--- conflicted
+++ resolved
@@ -28,32 +28,40 @@
 | index | uint256 | Index of the asset to accept in token&#39;s pending array |
 | assetId | uint64 | ID of the asset expected to be located at the specified index |
 
+### addAssetEntry
+
+```solidity
+function addAssetEntry(uint64 id, string metadataURI) external nonpayable
+```
+
+
+
+
+
+#### Parameters
+
+| Name | Type | Description |
+|---|---|---|
+| id | uint64 | undefined |
+| metadataURI | string | undefined |
+
 ### addAssetToToken
 
 ```solidity
-<<<<<<< HEAD
 function addAssetToToken(uint256 tokenId, uint64 assetId, uint64 replacesAssetWithId) external nonpayable
-=======
-function addAssetEntry(uint64 id, string metadataURI) external nonpayable
->>>>>>> 71b03286
-```
-
-
-
-
-
-#### Parameters
-
-| Name | Type | Description |
-|---|---|---|
-<<<<<<< HEAD
+```
+
+
+
+
+
+#### Parameters
+
+| Name | Type | Description |
+|---|---|---|
 | tokenId | uint256 | undefined |
 | assetId | uint64 | undefined |
 | replacesAssetWithId | uint64 | undefined |
-=======
-| id | uint64 | undefined |
-| metadataURI | string | undefined |
->>>>>>> 71b03286
 
 ### addEquippableAssetEntry
 
@@ -75,26 +83,6 @@
 | metadataURI | string | undefined |
 | partIds | uint64[] | undefined |
 
-### addEquippableAssetEntry
-
-```solidity
-function addEquippableAssetEntry(uint64 id, uint64 equippableGroupId, address baseAddress, string metadataURI, uint64[] partIds) external nonpayable
-```
-
-
-
-
-
-#### Parameters
-
-| Name | Type | Description |
-|---|---|---|
-| id | uint64 | undefined |
-| equippableGroupId | uint64 | undefined |
-| baseAddress | address | undefined |
-| metadataURI | string | undefined |
-| partIds | uint64[] | undefined |
-
 ### approveForAssets
 
 ```solidity
@@ -242,11 +230,7 @@
 |---|---|---|
 | _0 | string | The metadata URI of the asset |
 | _1 | uint64 | ID of the equippable group this asset belongs to |
-<<<<<<< HEAD
 | _2 | address | The address of the catalog the part belongs to |
-=======
-| _2 | address | The address of the base the part belongs to |
->>>>>>> 71b03286
 | _3 | uint64[] | An array of IDs of parts included in the asset |
 
 ### getAssetMetadata
