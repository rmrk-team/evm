# RMRKSoulboundNestableExternalEquippableMock









## Methods

### VERSION

```solidity
function VERSION() external view returns (string)
```

Version of the @rmrk-team/evm-contracts package




#### Returns

| Name | Type | Description |
|---|---|---|
| _0 | string | undefined |

### acceptChild

```solidity
function acceptChild(uint256 parentId, uint256 childIndex, address childAddress, uint256 childId) external nonpayable
```

Used to accept a pending child token for a given parent token.

*This moves the child token from parent token&#39;s pending child tokens array into the active child tokens  array.*

#### Parameters

| Name | Type | Description |
|---|---|---|
| parentId | uint256 | ID of the parent token for which the child token is being accepted |
| childIndex | uint256 | Index of a child tokem in the given parent&#39;s pending children array |
| childAddress | address | Address of the collection smart contract of the child token expected to be located at the  specified index of the given parent token&#39;s pending children array |
| childId | uint256 | ID of the child token expected to be located at the specified index of the given parent token&#39;s  pending children array |

### addChild

```solidity
function addChild(uint256 parentId, uint256 childId, bytes data) external nonpayable
```

Used to add a child token to a given parent token.

*This adds the child token into the given parent token&#39;s pending child tokens array.Requirements:  - `directOwnerOf` on the child contract must resolve to the called contract.  - the pending array of the parent contract must not be full.*

#### Parameters

| Name | Type | Description |
|---|---|---|
| parentId | uint256 | ID of the parent token to receive the new child token |
| childId | uint256 | ID of the new proposed child token |
| data | bytes | Additional data with no specified format |

### approve

```solidity
function approve(address to, uint256 tokenId) external nonpayable
```

Used to grant a one-time approval to manage one&#39;s token.

*Gives permission to `to` to transfer `tokenId` token to another account.The approval is cleared when the token is transferred.Only a single account can be approved at a time, so approving the zero address clears previous approvals.Requirements: - The caller must own the token or be an approved operator. - `tokenId` must exist.Emits an {Approval} event.*

#### Parameters

| Name | Type | Description |
|---|---|---|
| to | address | Address receiving the approval |
| tokenId | uint256 | ID of the token for which the approval is being granted |

### balanceOf

```solidity
function balanceOf(address owner) external view returns (uint256)
```

Used to retrieve the number of tokens in `owner`&#39;s account.



#### Parameters

| Name | Type | Description |
|---|---|---|
| owner | address | Address of the account being checked |

#### Returns

| Name | Type | Description |
|---|---|---|
| _0 | uint256 | The balance of the given account |

### burn

```solidity
function burn(uint256 tokenId) external nonpayable
```

Used to burn a given token.

*In case the token has any child tokens, the execution will be reverted.*

#### Parameters

| Name | Type | Description |
|---|---|---|
| tokenId | uint256 | ID of the token to burn |

### burn

```solidity
function burn(uint256 tokenId, uint256 maxChildrenBurns) external nonpayable returns (uint256)
```

Used to burn a given token.

*When a token is burned, all of its child tokens are recursively burned as well.When specifying the maximum recursive burns, the execution will be reverted if there are more children to be  burned.Setting the `maxRecursiveBurn` value to 0 will only attempt to burn the specified token and revert if there  are any child tokens present.The approvals are cleared when the token is burned.Requirements:  - `tokenId` must exist.Emits a {Transfer} event.*

#### Parameters

| Name | Type | Description |
|---|---|---|
| tokenId | uint256 | ID of the token to burn |
| maxChildrenBurns | uint256 | undefined |

#### Returns

| Name | Type | Description |
|---|---|---|
| _0 | uint256 | Number of recursively burned children |

### childIsInActive

```solidity
function childIsInActive(address childAddress, uint256 childId) external view returns (bool)
```

Used to verify that the given child tokwn is included in an active array of a token.



#### Parameters

| Name | Type | Description |
|---|---|---|
| childAddress | address | Address of the given token&#39;s collection smart contract |
| childId | uint256 | ID of the child token being checked |

#### Returns

| Name | Type | Description |
|---|---|---|
| _0 | bool | A boolean value signifying whether the given child token is included in an active child tokens array of a  token (`true`) or not (`false`) |

### childOf

```solidity
function childOf(uint256 parentId, uint256 index) external view returns (struct IRMRKNestable.Child)
```

Used to retrieve a specific active child token for a given parent token.

*Returns a single Child struct locating at `index` of parent token&#39;s active child tokens array.The Child struct consists of the following values:  [      tokenId,      contractAddress  ]*

#### Parameters

| Name | Type | Description |
|---|---|---|
| parentId | uint256 | ID of the parent token for which the child is being retrieved |
| index | uint256 | Index of the child token in the parent token&#39;s active child tokens array |

#### Returns

| Name | Type | Description |
|---|---|---|
| _0 | IRMRKNestable.Child | A Child struct containing data about the specified child |

### childrenOf

```solidity
function childrenOf(uint256 parentId) external view returns (struct IRMRKNestable.Child[])
```

Used to retrieve the active child tokens of a given parent token.

*Returns array of Child structs existing for parent token.The Child struct consists of the following values:  [      tokenId,      contractAddress  ]*

#### Parameters

| Name | Type | Description |
|---|---|---|
| parentId | uint256 | ID of the parent token for which to retrieve the active child tokens |

#### Returns

| Name | Type | Description |
|---|---|---|
| _0 | IRMRKNestable.Child[] | An array of Child structs containing the parent token&#39;s active child tokens |

### directOwnerOf

```solidity
function directOwnerOf(uint256 tokenId) external view returns (address, uint256, bool)
```

Used to retrieve the immediate owner of the given token.

*If the immediate owner is another token, the address returned, should be the one of the parent token&#39;s  collection smart contract.*

#### Parameters

| Name | Type | Description |
|---|---|---|
| tokenId | uint256 | ID of the token for which the RMRK owner is being retrieved |

#### Returns

| Name | Type | Description |
|---|---|---|
| _0 | address | Address of the given token&#39;s owner |
| _1 | uint256 | The ID of the parent token. Should be `0` if the owner is an externally owned account |
| _2 | bool | The boolean value signifying whether the owner is an NFT or not |

### getApproved

```solidity
function getApproved(uint256 tokenId) external view returns (address)
```

Used to retrieve the account approved to manage given token.

*Requirements:  - `tokenId` must exist.*

#### Parameters

| Name | Type | Description |
|---|---|---|
| tokenId | uint256 | ID of the token to check for approval |

#### Returns

| Name | Type | Description |
|---|---|---|
| _0 | address | Address of the account approved to manage the token |

### getEquippableAddress

```solidity
function getEquippableAddress() external view returns (address)
```

Used to retrieve the `Equippable` smart contract&#39;s address.




#### Returns

| Name | Type | Description |
|---|---|---|
| _0 | address | Address of the `Equippable` smart contract |

### isApprovedForAll

```solidity
function isApprovedForAll(address owner, address operator) external view returns (bool)
```

Used to check if the given address is allowed to manage the tokens of the specified address.



#### Parameters

| Name | Type | Description |
|---|---|---|
| owner | address | Address of the owner of the tokens |
| operator | address | Address being checked for approval |

#### Returns

| Name | Type | Description |
|---|---|---|
| _0 | bool | A boolean value signifying whether the *operator* is allowed to manage the tokens of the *owner* (`true`)  or not (`false`) |

### isApprovedOrOwner

```solidity
function isApprovedOrOwner(address spender, uint256 tokenId) external view returns (bool)
```

Used to verify that the specified address is either the owner of the given token or approved to manage  it.



#### Parameters

| Name | Type | Description |
|---|---|---|
| spender | address | Address of the account we are checking for ownership or approval |
| tokenId | uint256 | ID of the token that we are checking |

#### Returns

| Name | Type | Description |
|---|---|---|
| _0 | bool | A boolean value indicating whether the specified address is the owner of the given token or approved to  manage it |

### isSoulbound

```solidity
function isSoulbound(uint256 tokenId) external view returns (bool)
```

Used to check whether the given token is soulbound or not.



#### Parameters

| Name | Type | Description |
|---|---|---|
| tokenId | uint256 | ID of the token being checked |

#### Returns

| Name | Type | Description |
|---|---|---|
| _0 | bool | Boolean value indicating whether the given token is soulbound |

### mint

```solidity
function mint(address to, uint256 tokenId) external nonpayable
```





#### Parameters

| Name | Type | Description |
|---|---|---|
| to | address | undefined |
| tokenId | uint256 | undefined |

### name

```solidity
function name() external view returns (string)
```

Used to retrieve the collection name.




#### Returns

| Name | Type | Description |
|---|---|---|
| _0 | string | Name of the collection |

### nestMint

```solidity
function nestMint(address to, uint256 tokenId, uint256 destinationId) external nonpayable
```





#### Parameters

| Name | Type | Description |
|---|---|---|
| to | address | undefined |
| tokenId | uint256 | undefined |
| destinationId | uint256 | undefined |

### nestTransfer

```solidity
function nestTransfer(address to, uint256 tokenId, uint256 destinationId) external nonpayable
```





#### Parameters

| Name | Type | Description |
|---|---|---|
| to | address | undefined |
| tokenId | uint256 | undefined |
| destinationId | uint256 | undefined |

### nestTransferFrom

```solidity
function nestTransferFrom(address from, address to, uint256 tokenId, uint256 destinationId, bytes data) external nonpayable
```

Used to transfer the token into another token.



#### Parameters

| Name | Type | Description |
|---|---|---|
| from | address | Address of the direct owner of the token to be transferred |
| to | address | Address of the receiving token&#39;s collection smart contract |
| tokenId | uint256 | ID of the token being transferred |
| destinationId | uint256 | ID of the token to receive the token being transferred |
| data | bytes | Additional data with no specified format, sent in the addChild call |

### ownerOf

```solidity
function ownerOf(uint256 tokenId) external view returns (address)
```

Used to retrieve the *root* owner of a given token.

*The *root* owner of the token is an externally owned account (EOA). If the given token is child of another  NFT, this will return an EOA address. Otherwise, if the token is owned by an EOA, this EOA wil be returned.*

#### Parameters

| Name | Type | Description |
|---|---|---|
| tokenId | uint256 | ID of the token for which the *root* owner has been retrieved |

#### Returns

| Name | Type | Description |
|---|---|---|
| _0 | address | The *root* owner of the token |

### pendingChildOf

```solidity
function pendingChildOf(uint256 parentId, uint256 index) external view returns (struct IRMRKNestable.Child)
```

Used to retrieve a specific pending child token from a given parent token.

*Returns a single Child struct locating at `index` of parent token&#39;s active child tokens array.The Child struct consists of the following values:  [      tokenId,      contractAddress  ]*

#### Parameters

| Name | Type | Description |
|---|---|---|
| parentId | uint256 | ID of the parent token for which the pending child token is being retrieved |
| index | uint256 | Index of the child token in the parent token&#39;s pending child tokens array |

#### Returns

| Name | Type | Description |
|---|---|---|
| _0 | IRMRKNestable.Child | A Child struct containting data about the specified child |

### pendingChildrenOf

```solidity
function pendingChildrenOf(uint256 parentId) external view returns (struct IRMRKNestable.Child[])
```

Used to retrieve the pending child tokens of a given parent token.

*Returns array of pending Child structs existing for given parent.The Child struct consists of the following values:  [      tokenId,      contractAddress  ]*

#### Parameters

| Name | Type | Description |
|---|---|---|
| parentId | uint256 | ID of the parent token for which to retrieve the pending child tokens |

#### Returns

| Name | Type | Description |
|---|---|---|
| _0 | IRMRKNestable.Child[] | An array of Child structs containing the parent token&#39;s pending child tokens |

### rejectAllChildren

```solidity
function rejectAllChildren(uint256 tokenId, uint256 maxRejections) external nonpayable
```

Used to reject all pending children of a given parent token.

*Removes the children from the pending array mapping.This does not update the ownership storage data on children. If necessary, ownership can be reclaimed by the  rootOwner of the previous parent.Requirements: Requirements: - `parentId` must exist*

#### Parameters

| Name | Type | Description |
|---|---|---|
| tokenId | uint256 | undefined |
| maxRejections | uint256 | Maximum number of expected children to reject, used to prevent from rejecting children which  arrive just before this operation. |

### safeMint

```solidity
function safeMint(address to, uint256 tokenId, bytes _data) external nonpayable
```





#### Parameters

| Name | Type | Description |
|---|---|---|
| to | address | undefined |
| tokenId | uint256 | undefined |
| _data | bytes | undefined |

### safeMint

```solidity
function safeMint(address to, uint256 tokenId) external nonpayable
```





#### Parameters

| Name | Type | Description |
|---|---|---|
| to | address | undefined |
| tokenId | uint256 | undefined |

### safeTransferFrom

```solidity
function safeTransferFrom(address from, address to, uint256 tokenId) external nonpayable
```

Used to safely transfer a given token token from `from` to `to`.

*Requirements:  - `from` cannot be the zero address.  - `to` cannot be the zero address.  - `tokenId` token must exist and be owned by `from`.  - If the caller is not `from`, it must be approved to move this token by either {approve} or {setApprovalForAll}.  - If `to` refers to a smart contract, it must implement {IERC721Receiver-onERC721Received}, which is called upon a safe transfer.Emits a {Transfer} event.*

#### Parameters

| Name | Type | Description |
|---|---|---|
| from | address | Address to transfer the tokens from |
| to | address | Address to transfer the tokens to |
| tokenId | uint256 | ID of the token to transfer |

### safeTransferFrom

```solidity
function safeTransferFrom(address from, address to, uint256 tokenId, bytes data) external nonpayable
```

Used to safely transfer a given token token from `from` to `to`.

*Requirements:  - `from` cannot be the zero address.  - `to` cannot be the zero address.  - `tokenId` token must exist and be owned by `from`.  - If the caller is not `from`, it must be approved to move this token by either {approve} or {setApprovalForAll}.  - If `to` refers to a smart contract, it must implement {IERC721Receiver-onERC721Received}, which is called upon a safe transfer.Emits a {Transfer} event.*

#### Parameters

| Name | Type | Description |
|---|---|---|
| from | address | Address to transfer the tokens from |
| to | address | Address to transfer the tokens to |
| tokenId | uint256 | ID of the token to transfer |
| data | bytes | Additional data without a specified format to be sent along with the token transaction |

### setApprovalForAll

```solidity
function setApprovalForAll(address operator, bool approved) external nonpayable
```

Used to approve or remove `operator` as an operator for the caller.

*Operators can call {transferFrom} or {safeTransferFrom} for any token owned by the caller.Requirements: - The `operator` cannot be the caller.Emits an {ApprovalForAll} event.*

#### Parameters

| Name | Type | Description |
|---|---|---|
| operator | address | Address of the operator being managed |
| approved | bool | A boolean value signifying whether the approval is being granted (`true`) or (`revoked`) |

### setEquippableAddress

```solidity
function setEquippableAddress(address equippable) external nonpayable
```





#### Parameters

| Name | Type | Description |
|---|---|---|
| equippable | address | undefined |

### supportsInterface

```solidity
function supportsInterface(bytes4 interfaceId) external view returns (bool)
```





#### Parameters

| Name | Type | Description |
|---|---|---|
| interfaceId | bytes4 | undefined |

#### Returns

| Name | Type | Description |
|---|---|---|
| _0 | bool | undefined |

### symbol

```solidity
function symbol() external view returns (string)
```

Used to retrieve the collection symbol.




#### Returns

| Name | Type | Description |
|---|---|---|
| _0 | string | Symbol of the collection |

### transfer

```solidity
function transfer(address to, uint256 tokenId) external nonpayable
```





#### Parameters

| Name | Type | Description |
|---|---|---|
| to | address | undefined |
| tokenId | uint256 | undefined |

### transferChild

```solidity
function transferChild(uint256 tokenId, address to, uint256 destinationId, uint256 childIndex, address childAddress, uint256 childId, bool isPending, bytes data) external nonpayable
```

Used to transfer a child token from a given parent token.

*When transferring a child token, the owner of the token is set to `to`, or is not updated in the event of  `to` being the `0x0` address.*

#### Parameters

| Name | Type | Description |
|---|---|---|
| tokenId | uint256 | ID of the parent token from which the child token is being transferred |
| to | address | Address to which to transfer the token to |
| destinationId | uint256 | ID of the token to receive this child token (MUST be 0 if the destination is not a token) |
| childIndex | uint256 | Index of a token we are transferring, in the array it belongs to (can be either active array or  pending array) |
| childAddress | address | Address of the child token&#39;s collection smart contract. |
| childId | uint256 | ID of the child token in its own collection smart contract. |
| isPending | bool | A boolean value indicating whether the child token being transferred is in the pending array of  the parent token (`true`) or in the active array (`false`) |
| data | bytes | Additional data with no specified format, sent in call to `_to` |

### transferFrom

```solidity
function transferFrom(address from, address to, uint256 tokenId) external nonpayable
```

Transfers a given token from `from` to `to`.

*Requirements:  - `from` cannot be the zero address.  - `to` cannot be the zero address.  - `tokenId` token must be owned by `from`.  - If the caller is not `from`, it must be approved to move this token by either {approve} or {setApprovalForAll}.Emits a {Transfer} event.*

#### Parameters

| Name | Type | Description |
|---|---|---|
| from | address | Address from which to transfer the token from |
| to | address | Address to which to transfer the token to |
| tokenId | uint256 | ID of the token to transfer |



## Events

### AllChildrenRejected

```solidity
event AllChildrenRejected(uint256 indexed tokenId)
```

Used to notify listeners that all pending child tokens of a given token have been rejected.

*Emitted when a token removes all a child tokens from its pending array.*

#### Parameters

| Name | Type | Description |
|---|---|---|
| tokenId `indexed` | uint256 | ID of the token that rejected all of the pending children |

### Approval

```solidity
event Approval(address indexed owner, address indexed approved, uint256 indexed tokenId)
```



*Emitted when `owner` enables `approved` to manage the `tokenId` token.*

#### Parameters

| Name | Type | Description |
|---|---|---|
| owner `indexed` | address | undefined |
| approved `indexed` | address | undefined |
| tokenId `indexed` | uint256 | undefined |

### ApprovalForAll

```solidity
event ApprovalForAll(address indexed owner, address indexed operator, bool approved)
```



*Emitted when `owner` enables or disables (`approved`) `operator` to manage all of its assets.*

#### Parameters

| Name | Type | Description |
|---|---|---|
| owner `indexed` | address | undefined |
| operator `indexed` | address | undefined |
| approved  | bool | undefined |

### ChildAccepted

```solidity
event ChildAccepted(uint256 indexed tokenId, uint256 childIndex, address indexed childAddress, uint256 indexed childId)
```

Used to notify listeners that a new child token was accepted by the parent token.

*Emitted when a parent token accepts a token from its pending array, migrating it to the active array.*

#### Parameters

| Name | Type | Description |
|---|---|---|
| tokenId `indexed` | uint256 | ID of the token that accepted a new child token |
| childIndex  | uint256 | Index of the newly accepted child token in the parent token&#39;s active children array |
| childAddress `indexed` | address | Address of the child token&#39;s collection smart contract |
| childId `indexed` | uint256 | ID of the child token in the child token&#39;s collection smart contract |

### ChildProposed

```solidity
event ChildProposed(uint256 indexed tokenId, uint256 childIndex, address indexed childAddress, uint256 indexed childId)
```

Used to notify listeners that a new token has been added to a given token&#39;s pending children array.

*Emitted when a child NFT is added to a token&#39;s pending array.*

#### Parameters

| Name | Type | Description |
|---|---|---|
| tokenId `indexed` | uint256 | ID of the token that received a new pending child token |
| childIndex  | uint256 | Index of the proposed child token in the parent token&#39;s pending children array |
| childAddress `indexed` | address | Address of the proposed child token&#39;s collection smart contract |
| childId `indexed` | uint256 | ID of the child token in the child token&#39;s collection smart contract |

### ChildTransferred

```solidity
event ChildTransferred(uint256 indexed tokenId, uint256 childIndex, address indexed childAddress, uint256 indexed childId, bool fromPending, bool toZero)
```

Used to notify listeners a child token has been transferred from parent token.

*Emitted when a token transfers a child from itself, transferring ownership to the root owner.*

#### Parameters

| Name | Type | Description |
|---|---|---|
<<<<<<< HEAD
| tokenId `indexed` | uint256 | undefined |
| childIndex  | uint256 | undefined |
| childAddress `indexed` | address | undefined |
| childId `indexed` | uint256 | undefined |
| fromPending  | bool | undefined |
| toZero  | bool | undefined |
=======
| tokenId `indexed` | uint256 | ID of the token that transferred a child token |
| childIndex  | uint256 | Index of a child in the array from which it is being transferred |
| childAddress `indexed` | address | Address of the child token&#39;s collection smart contract |
| childId `indexed` | uint256 | ID of the child token in the child token&#39;s collection smart contract |
| fromPending  | bool | A boolean value signifying whether the token was in the pending child tokens array (`true`) or  in the active child tokens array (`false`) |
>>>>>>> 5f2cc5ff

### EquippableAddressSet

```solidity
event EquippableAddressSet(address old, address new_)
```

used to notify the listeners that the address of the `Equippable` associated smart contract has been set.

*When the address is set fot the first time, the `old` value should equal `0x0` address.*

#### Parameters

| Name | Type | Description |
|---|---|---|
| old  | address | Address of the previous `Equippable` smart contract |
| new_  | address | Address of the new `Equippable` smart contract |

### NestTransfer

```solidity
event NestTransfer(address indexed from, address indexed to, uint256 fromTokenId, uint256 toTokenId, uint256 indexed tokenId)
```

Used to notify listeners that the token is being transferred.

*Emitted when `tokenId` token is transferred from `from` to `to`.*

#### Parameters

| Name | Type | Description |
|---|---|---|
| from `indexed` | address | Address of the previous immediate owner, which is a smart contract if the token was nested. |
| to `indexed` | address | Address of the new immediate owner, which is a smart contract if the token is being nested. |
| fromTokenId  | uint256 | ID of the previous parent token. If the token was not nested before, the value should be `0` |
| toTokenId  | uint256 | ID of the new parent token. If the token is not being nested, the value should be `0` |
| tokenId `indexed` | uint256 | ID of the token being transferred |

### Transfer

```solidity
event Transfer(address indexed from, address indexed to, uint256 indexed tokenId)
```



*Emitted when `tokenId` token is transferred from `from` to `to`.*

#### Parameters

| Name | Type | Description |
|---|---|---|
| from `indexed` | address | undefined |
| to `indexed` | address | undefined |
| tokenId `indexed` | uint256 | undefined |



## Errors

### ERC721AddressZeroIsNotaValidOwner

```solidity
error ERC721AddressZeroIsNotaValidOwner()
```

Attempting to grant the token to 0x0 address




### ERC721ApprovalToCurrentOwner

```solidity
error ERC721ApprovalToCurrentOwner()
```

Attempting to grant approval to the current owner of the token




### ERC721ApproveCallerIsNotOwnerNorApprovedForAll

```solidity
error ERC721ApproveCallerIsNotOwnerNorApprovedForAll()
```

Attempting to grant approval when not being owner or approved for all should not be permitted




### ERC721ApproveToCaller

```solidity
error ERC721ApproveToCaller()
```

Attempting to grant approval to self




### ERC721InvalidTokenId

```solidity
error ERC721InvalidTokenId()
```

Attempting to use an invalid token ID




### ERC721MintToTheZeroAddress

```solidity
error ERC721MintToTheZeroAddress()
```

Attempting to mint to 0x0 address




### ERC721NotApprovedOrOwner

```solidity
error ERC721NotApprovedOrOwner()
```

Attempting to manage a token without being its owner or approved by the owner




### ERC721TokenAlreadyMinted

```solidity
error ERC721TokenAlreadyMinted()
```

Attempting to mint an already minted token




### ERC721TransferFromIncorrectOwner

```solidity
error ERC721TransferFromIncorrectOwner()
```

Attempting to transfer the token from an address that is not the owner




### ERC721TransferToNonReceiverImplementer

```solidity
error ERC721TransferToNonReceiverImplementer()
```

Attempting to safe transfer to an address that is unable to receive the token




### ERC721TransferToTheZeroAddress

```solidity
error ERC721TransferToTheZeroAddress()
```

Attempting to transfer the token to a 0x0 address




### RMRKCannotTransferSoulbound

```solidity
error RMRKCannotTransferSoulbound()
```

Attempting to transfer a soulbound (non-transferrable) token




### RMRKChildAlreadyExists

```solidity
error RMRKChildAlreadyExists()
```

Attempting to accept a child that has already been accepted




### RMRKChildIndexOutOfRange

```solidity
error RMRKChildIndexOutOfRange()
```

Attempting to interact with a child, using index that is higher than the number of children




### RMRKIdZeroForbidden

```solidity
error RMRKIdZeroForbidden()
```

Attempting to use ID 0, which is not supported

*The ID 0 in RMRK suite is reserved for empty values. Guarding against its use ensures the expected operation*


### RMRKIsNotContract

```solidity
error RMRKIsNotContract()
```

Attempting to interact with an end-user account when the contract account is expected




### RMRKMaxPendingChildrenReached

```solidity
error RMRKMaxPendingChildrenReached()
```

Attempting to add a pending child after the number of pending children has reached the limit (default limit is 128)




### RMRKMaxRecursiveBurnsReached

```solidity
error RMRKMaxRecursiveBurnsReached(address childContract, uint256 childId)
```

Attempting to burn a total number of recursive children higher than maximum set



#### Parameters

| Name | Type | Description |
|---|---|---|
| childContract | address | Address of the collection smart contract in which the maximum number of recursive burns was reached |
| childId | uint256 | ID of the child token at which the maximum number of recursive burns was reached |

### RMRKMintToNonRMRKNestableImplementer

```solidity
error RMRKMintToNonRMRKNestableImplementer()
```

Attempting to mint a nested token to a smart contract that doesn&#39;t support nesting




### RMRKMustUnequipFirst

```solidity
error RMRKMustUnequipFirst()
```

Attempting to transfer a child before it is unequipped




### RMRKNestableTooDeep

```solidity
error RMRKNestableTooDeep()
```

Attempting to nest a child over the nestable limit (current limit is 100 levels of nesting)




### RMRKNestableTransferToDescendant

```solidity
error RMRKNestableTransferToDescendant()
```

Attempting to nest the token to own descendant, which would create a loop and leave the looped tokens in limbo




### RMRKNestableTransferToNonRMRKNestableImplementer

```solidity
error RMRKNestableTransferToNonRMRKNestableImplementer()
```

Attempting to nest the token to a smart contract that doesn&#39;t support nesting




### RMRKNestableTransferToSelf

```solidity
error RMRKNestableTransferToSelf()
```

Attempting to nest the token into itself




### RMRKNotApprovedOrDirectOwner

```solidity
error RMRKNotApprovedOrDirectOwner()
```

Attempting to interact with a token without being its owner or having been granted permission by the  owner to do so

*When a token is nested, only the direct owner (NFT parent) can mange it. In that case, approved addresses are  not allowed to manage it, in order to ensure the expected behaviour*


### RMRKPendingChildIndexOutOfRange

```solidity
error RMRKPendingChildIndexOutOfRange()
```

Attempting to interact with a pending child using an index greater than the size of pending array




### RMRKUnexpectedChildId

```solidity
error RMRKUnexpectedChildId()
```

Attempting to accept or transfer a child which does not match the one at the specified index




### RMRKUnexpectedNumberOfChildren

```solidity
error RMRKUnexpectedNumberOfChildren()
```

Attempting to reject all pending children but children assets than expected are pending




<|MERGE_RESOLUTION|>--- conflicted
+++ resolved
@@ -814,7 +814,7 @@
 ### ChildTransferred
 
 ```solidity
-event ChildTransferred(uint256 indexed tokenId, uint256 childIndex, address indexed childAddress, uint256 indexed childId, bool fromPending, bool toZero)
+event ChildTransferred(uint256 indexed tokenId, uint256 childIndex, address indexed childAddress, uint256 indexed childId, bool fromPending)
 ```
 
 Used to notify listeners a child token has been transferred from parent token.
@@ -825,20 +825,11 @@
 
 | Name | Type | Description |
 |---|---|---|
-<<<<<<< HEAD
-| tokenId `indexed` | uint256 | undefined |
-| childIndex  | uint256 | undefined |
-| childAddress `indexed` | address | undefined |
-| childId `indexed` | uint256 | undefined |
-| fromPending  | bool | undefined |
-| toZero  | bool | undefined |
-=======
 | tokenId `indexed` | uint256 | ID of the token that transferred a child token |
 | childIndex  | uint256 | Index of a child in the array from which it is being transferred |
 | childAddress `indexed` | address | Address of the child token&#39;s collection smart contract |
 | childId `indexed` | uint256 | ID of the child token in the child token&#39;s collection smart contract |
 | fromPending  | bool | A boolean value signifying whether the token was in the pending child tokens array (`true`) or  in the active child tokens array (`false`) |
->>>>>>> 5f2cc5ff
 
 ### EquippableAddressSet
 
