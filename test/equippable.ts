import shouldBehaveLikeEquippableWithParts from './behavior/equippableParts';
import shouldBehaveLikeEquippableResources from './behavior/equippableResources';
import shouldBehaveLikeEquippableWithSlots from './behavior/equippableSlots';

<<<<<<< HEAD
describe.only('Equippable with Parts', async () => {
  shouldBehaveLikeEquippableWithParts(
    'RMRKEquippableMock',
    'RMRKNestingEquippableMock',
    'RMRKBaseStorageMock',
  );
});

describe.only('Equippable with Slots', async () => {
  shouldBehaveLikeEquippableWithSlots(
    'RMRKEquippableMock',
    'RMRKNestingEquippableMock',
    'RMRKBaseStorageMock',
  );
});

describe.only('Equippable Resources', async () => {
  shouldBehaveLikeEquippableResources('RMRKEquippableMock', 'RMRKNestingEquippableMock');
=======
describe('Equippable with Parts', async () => {
  shouldBehaveLikeEquippableWithParts();
});

describe('Equippable Resources', async () => {
  shouldBehaveLikeEquippableResources('RMRKEquippableMock', 'RMRKNestingWithEquippableMock');
});

describe('Equippable with Slots', async () => {
  shouldBehaveLikeEquippableWithSlots();
>>>>>>> d2cafa35
});<|MERGE_RESOLUTION|>--- conflicted
+++ resolved
@@ -2,26 +2,6 @@
 import shouldBehaveLikeEquippableResources from './behavior/equippableResources';
 import shouldBehaveLikeEquippableWithSlots from './behavior/equippableSlots';
 
-<<<<<<< HEAD
-describe.only('Equippable with Parts', async () => {
-  shouldBehaveLikeEquippableWithParts(
-    'RMRKEquippableMock',
-    'RMRKNestingEquippableMock',
-    'RMRKBaseStorageMock',
-  );
-});
-
-describe.only('Equippable with Slots', async () => {
-  shouldBehaveLikeEquippableWithSlots(
-    'RMRKEquippableMock',
-    'RMRKNestingEquippableMock',
-    'RMRKBaseStorageMock',
-  );
-});
-
-describe.only('Equippable Resources', async () => {
-  shouldBehaveLikeEquippableResources('RMRKEquippableMock', 'RMRKNestingEquippableMock');
-=======
 describe('Equippable with Parts', async () => {
   shouldBehaveLikeEquippableWithParts();
 });
@@ -32,5 +12,4 @@
 
 describe('Equippable with Slots', async () => {
   shouldBehaveLikeEquippableWithSlots();
->>>>>>> d2cafa35
 });