import { ethers } from 'hardhat';
import { expect } from 'chai';
import { SignerWithAddress } from '@nomiclabs/hardhat-ethers/signers';
import { BigNumber, Contract } from 'ethers';
import { loadFixture } from '@nomicfoundation/hardhat-network-helpers';
import { equippableSlotsContractsFixture } from '../fixtures';

// The general idea is having these tokens: Soldier, Weapon, WeaponGem and Background.
// Weapon and Background can be equipped into Soldier. WeaponGem can be equipped into Weapon
// All use a single base.
// Soldier will use a single enumerated fixed resource for simplicity
// Weapon will have 2 resources per weapon, one for full view, one for equipping
// Background will have a single resource for each, it can be used as full view and to equip
// Weapon Gems will have 2 enumerated resources, one for full view, one for equipping.
async function shouldBehaveLikeEquippableWithSlots() {
  let base: Contract;
  let soldier: Contract;
  let soldierEquip: Contract;
  let weapon: Contract;
  let weaponEquip: Contract;
  let weaponGem: Contract;
  let weaponGemEquip: Contract;
  let background: Contract;
  let backgroundEquip: Contract;

  let addrs: any[];

  const partIdForBody = 1;
  const partIdForWeapon = 2;
  const partIdForWeaponGem = 3;
  const partIdForBackground = 4;

  // const uniqueSoldiers = 10;
  const uniqueWeapons = 4;
  // const uniqueWeaponGems = 2;
  // const uniqueBackgrounds = 3;
  // Ids could be the same since they are different collections, but to avoid log problems we have them unique
  const soldiers = [1, 2, 3, 4, 5, 6, 7, 8, 9, 10];
  const weapons = [11, 12, 13, 14, 15, 16, 17, 18, 19, 20];
  const weaponGems = [21, 22, 23, 24, 25, 26, 27, 28, 29, 30];
  const backgrounds = [31, 32, 33, 34, 35, 36, 37, 38, 39, 40];

  const soldierResId = 100;
  const weaponResourcesFull = [1, 2, 3, 4]; // Must match the total of uniqueResources
  const weaponResourcesEquip = [5, 6, 7, 8]; // Must match the total of uniqueResources
  const weaponGemResourceFull = 101;
  const weaponGemResourceEquip = 102;
  const backgroundResourceId = 200;

  enum ItemType {
    None,
    Slot,
    Fixed,
  }

  beforeEach(async () => {
    const [, ...signersAddr] = await ethers.getSigners();
    addrs = signersAddr;
    const {
      baseContract,
      soldierContract,
      soldierEquipContract,
      weaponContract,
      weaponEquipContract,
      weaponGemContract,
      weaponGemEquipContract,
      backgroundContract,
      backgroundEquipContract,
    } = await loadFixture(equippableSlotsContractsFixture);
    base = baseContract;
    soldier = soldierContract;
    soldierEquip = soldierEquipContract;
    weapon = weaponContract;
    weaponEquip = weaponEquipContract;
    weaponGem = weaponGemContract;
    weaponGemEquip = weaponGemEquipContract;
    background = backgroundContract;
    backgroundEquip = backgroundEquipContract;
  });

  describe('Validations', async function () {
    it('can get nesting address', async function () {
      expect(await soldierEquip.getNestingAddress()).to.eql(soldier.address);
      expect(await weaponEquip.getNestingAddress()).to.eql(weapon.address);
      expect(await weaponGemEquip.getNestingAddress()).to.eql(weaponGem.address);
      expect(await backgroundEquip.getNestingAddress()).to.eql(background.address);
    });

    it('can validate equips of weapons into soldiers', async function () {
      // This resource is not equippable
      expect(
        await soldierEquip.validateChildEquip(
          weaponEquip.address,
          weaponResourcesFull[0],
          partIdForWeapon,
        ),
      ).to.eql(false);

      // This resource is equippable into weapon part
      expect(
        await soldierEquip.validateChildEquip(
          weaponEquip.address,
          weaponResourcesEquip[0],
          partIdForWeapon,
        ),
      ).to.eql(true);

      // This resource is NOT equippable into weapon gem part
      expect(
        await soldierEquip.validateChildEquip(
          weaponEquip.address,
          weaponResourcesEquip[0],
          partIdForWeaponGem,
        ),
      ).to.eql(false);
    });

    it('can validate equips of weapon gems into weapons', async function () {
      // This resource is not equippable
      expect(
        await weaponEquip.validateChildEquip(
          weaponGemEquip.address,
          weaponGemResourceFull,
          partIdForWeaponGem,
        ),
      ).to.eql(false);

      // This resource is equippable into weapon gem slot
      expect(
        await weaponEquip.validateChildEquip(
          weaponGemEquip.address,
          weaponGemResourceEquip,
          partIdForWeaponGem,
        ),
      ).to.eql(true);

      // This resource is NOT equippable into background slot
      expect(
        await weaponEquip.validateChildEquip(
          weaponGemEquip.address,
          weaponGemResourceEquip,
          partIdForBackground,
        ),
      ).to.eql(false);
    });

    it('can validate equips of backgrounds into soldiers', async function () {
      // This resource is equippable into background slot
      expect(
        await soldierEquip.validateChildEquip(
          backgroundEquip.address,
          backgroundResourceId,
          partIdForBackground,
        ),
      ).to.eql(true);

      // This resource is NOT equippable into weapon slot
      expect(
        await soldierEquip.validateChildEquip(
          backgroundEquip.address,
          backgroundResourceId,
          partIdForWeapon,
        ),
      ).to.eql(false);
    });
  });

  describe('Equip', async function () {
    it('can equip weapon', async function () {
      // Weapon is child on index 0, background on index 1
      const soldierOwner = addrs[0];
      const childIndex = 0;
      const weaponResId = weaponResourcesEquip[0]; // This resource is assigned to weapon first weapon
      await equipWeaponAndCheckFromAddress(soldierOwner, childIndex, weaponResId);
    });

    it('can equip weapon if approved', async function () {
      // Weapon is child on index 0, background on index 1
      const soldierOwner = addrs[0];
      const approved = addrs[1];
      const childIndex = 0;
      const weaponResId = weaponResourcesEquip[0]; // This resource is assigned to weapon first weapon
      await soldier.connect(soldierOwner).approve(approved.address, soldiers[0]);
      await equipWeaponAndCheckFromAddress(approved, childIndex, weaponResId);
    });

    it('can equip weapon if approved for all', async function () {
      // Weapon is child on index 0, background on index 1
      const soldierOwner = addrs[0];
      const approved = addrs[1];
      const childIndex = 0;
      const weaponResId = weaponResourcesEquip[0]; // This resource is assigned to weapon first weapon
      await soldier.connect(soldierOwner).setApprovalForAll(approved.address, true);
      await equipWeaponAndCheckFromAddress(approved, childIndex, weaponResId);
    });

    it('can equip weapon and background', async function () {
      // Weapon is child on index 0, background on index 1
      const weaponChildIndex = 0;
      const backgroundChildIndex = 1;
      const weaponResId = weaponResourcesEquip[0]; // This resource is assigned to weapon first weapon
      await soldierEquip
        .connect(addrs[0])
        .equip(soldiers[0], soldierResId, partIdForWeapon, weaponChildIndex, weaponResId);
      await soldierEquip
        .connect(addrs[0])
        .equip(
          soldiers[0],
          soldierResId,
          partIdForBackground,
          backgroundChildIndex,
          backgroundResourceId,
        );

      const expectedSlots = [bn(partIdForWeapon), bn(partIdForBackground)];
      const expectedEquips = [
        [bn(soldierResId), bn(weaponResId), bn(weapons[0]), weaponEquip.address],
        [bn(soldierResId), bn(backgroundResourceId), bn(backgrounds[0]), backgroundEquip.address],
      ];
      expect(await soldierEquip.getEquipped(soldiers[0], soldierResId)).to.eql([
        expectedSlots,
        expectedEquips,
      ]);

      // Children are marked as equipped:
      expect(await weaponEquip.isEquipped(weapons[0])).to.eql(true);
      expect(await backgroundEquip.isEquipped(backgrounds[0])).to.eql(true);
    });

    it('cannot equip non existing child in slot (weapon in background)', async function () {
      // Weapon is child on index 0, background on index 1
      const badChildIndex = 3;
      const weaponResId = weaponResourcesEquip[0]; // This resource is assigned to weapon first weapon
      await expect(
        soldierEquip
          .connect(addrs[0])
          .equip(soldiers[0], soldierResId, partIdForWeapon, badChildIndex, weaponResId),
      ).to.be.reverted; // Bad index
    });

    it('cannot equip wrong child in slot (weapon in background)', async function () {
      // Weapon is child on index 0, background on index 1
      const backgroundChildIndex = 1;
      const weaponResId = weaponResourcesEquip[0]; // This resource is assigned to weapon first weapon
      await expect(
        soldierEquip
          .connect(addrs[0])
          .equip(soldiers[0], soldierResId, partIdForWeapon, backgroundChildIndex, weaponResId),
      ).to.be.revertedWithCustomError(soldierEquip, 'RMRKEquippableBasePartNotEquippable');
    });

    it('cannot equip child in wrong slot (weapon in background)', async function () {
      const childIndex = 0;
      const weaponResId = weaponResourcesEquip[0]; // This resource is assigned to weapon first weapon
      await expect(
        soldierEquip
          .connect(addrs[0])
          .equip(soldiers[0], soldierResId, partIdForBackground, childIndex, weaponResId),
      ).to.be.revertedWithCustomError(soldierEquip, 'RMRKEquippableBasePartNotEquippable');
    });

    it('cannot equip child with wrong resource (weapon in background)', async function () {
      const childIndex = 0;
      await expect(
        soldierEquip
          .connect(addrs[0])
          .equip(soldiers[0], soldierResId, partIdForWeapon, childIndex, backgroundResourceId),
      ).to.be.revertedWithCustomError(soldierEquip, 'RMRKEquippableBasePartNotEquippable');
    });

    it('cannot equip if not owner', async function () {
      // Weapon is child on index 0, background on index 1
      const childIndex = 0;
      const weaponResId = weaponResourcesEquip[0]; // This resource is assigned to weapon first weapon
      await expect(
        soldierEquip
          .connect(addrs[1]) // Owner is addrs[0]
          .equip(soldiers[0], soldierResId, partIdForWeapon, childIndex, weaponResId),
      ).to.be.revertedWithCustomError(soldierEquip, 'ERC721NotApprovedOrOwner');
    });

    it('cannot equip 2 children into the same slot', async function () {
      // Weapon is child on index 0, background on index 1
      const childIndex = 0;
      const weaponResId = weaponResourcesEquip[0]; // This resource is assigned to weapon first weapon
      await soldierEquip
        .connect(addrs[0])
        .equip(soldiers[0], soldierResId, partIdForWeapon, childIndex, weaponResId);

      const newWeaponId = 999;
      const weaponResourceIndex = 3;
      await mintWeaponToSoldier(addrs[0], soldiers[0], newWeaponId, weaponResourceIndex);

      const newWeaponChildIndex = 2;
      const newWeaponResId = weaponResourcesEquip[weaponResourceIndex];
      await expect(
        soldierEquip
          .connect(addrs[0])
          .equip(soldiers[0], soldierResId, partIdForWeapon, newWeaponChildIndex, newWeaponResId),
      ).to.be.revertedWithCustomError(soldierEquip, 'RMRKSlotAlreadyUsed');
    });

    it('cannot equip if not intented on base', async function () {
      // Weapon is child on index 0, background on index 1
      const childIndex = 0;
      const weaponResId = weaponResourcesEquip[0]; // This resource is assigned to weapon first weapon

      // Remove equipable addresses for part.
      await base.resetEquippableAddresses(partIdForWeapon);
      await expect(
        soldierEquip
          .connect(addrs[0]) // Owner is addrs[0]
          .equip(soldiers[0], soldierResId, partIdForWeapon, childIndex, weaponResId),
      ).to.be.revertedWithCustomError(soldierEquip, 'RMRKEquippableEquipNotAllowedByBase');
    });

    it('cannot child into 2 different slots', async function () {
      // Weapon is child on index 0, background on index 1.
      const childIndex = 0;

      // We add a new partId which receives weapons
      const partIdForWeaponAlt = 5;
      const partForWeaponAlt = {
        itemType: ItemType.Slot,
        z: 2,
        equippable: [weaponEquip.address],
        metadataURI: '',
      };
      await base.addPart({ partId: partIdForWeaponAlt, part: partForWeaponAlt });

      // Ad a new resource to first weapon, which can go into new slot
      const weaponResId = weaponResourcesEquip[0]; // This resource is assigned to weapon first weapon
      const newWeaponResId = 99;
      const newEquippableRefId = 2; // New resources to equip will use this
      await addNewEquippableResourceToWeapon(
        newWeaponResId,
        newEquippableRefId,
        partIdForWeaponAlt,
      );

      // If all went good, we can the weapon's new resource into the new slot
      await soldierEquip
        .connect(addrs[0])
        .equip(soldiers[0], soldierResId, partIdForWeaponAlt, childIndex, newWeaponResId);

      // Trying to equip the same child again into another slot must fail
      await expect(
        soldierEquip
          .connect(addrs[0]) // Owner is addrs[0]
          .equip(soldiers[0], soldierResId, partIdForWeapon, childIndex, weaponResId),
      ).to.be.revertedWithCustomError(soldierEquip, 'RMRKAlreadyEquipped');
    });

    it('cannot equip on not slot part on base', async function () {
      // Weapon is child on index 0, background on index 1.
      const childIndex = 0;

      // We add a new partId which receives weapons
      const partIdForWeaponAlt = 5;
      // FIXME: It should not be possible to add a fixed part with equippable addresses
      const partForWeaponAlt = {
        itemType: ItemType.Fixed, // This is what we're testing
        z: 2,
        equippable: [weaponEquip.address],
        metadataURI: '',
      };
      await base.addPart({ partId: partIdForWeaponAlt, part: partForWeaponAlt });

      // Ad a new resource to first weapon, which can go into new slot
      const newWeaponResId = 99;
      const newEquippableRefId = 2; // New resources to equip will use this
      await addNewEquippableResourceToWeapon(
        newWeaponResId,
        newEquippableRefId,
        partIdForWeaponAlt,
      );

      await expect(
        soldierEquip
          .connect(addrs[0]) // Owner is addrs[0]
          .equip(soldiers[0], soldierResId, partIdForWeaponAlt, childIndex, newWeaponResId),
      ).to.be.revertedWithCustomError(soldierEquip, 'RMRKEquippableEquipNotAllowedByBase');
    });

    it('cannot mark equipped from wrong parent', async function () {
      // Even if the caller is the owner, only the current parent contract can mark it as equipped
      await expect(
        weaponEquip.connect(addrs[0]).markEquipped(weapons[0], weaponResourcesEquip[0], true),
      ).to.be.revertedWithCustomError(weaponEquip, 'RMRKCallerCannotChangeEquipStatus');
      // Just in case, we also test setting it unequiped
      await expect(
        weaponEquip.connect(addrs[0]).markEquipped(weapons[0], weaponResourcesEquip[0], false),
      ).to.be.revertedWithCustomError(weaponEquip, 'RMRKCallerCannotChangeEquipStatus');
    });
  });

  describe('Unequip', async function () {
    it('can unequip', async function () {
      // Weapon is child on index 0, background on index 1
      const soldierOwner = addrs[0];
      const childIndex = 0;
      const weaponResId = weaponResourcesEquip[0]; // This resource is assigned to weapon first weapon
      await soldierEquip
        .connect(soldierOwner)
        .equip(soldiers[0], soldierResId, partIdForWeapon, childIndex, weaponResId);

      await unequipWeaponAndCheckFromAddress(soldierOwner);
    });

    it('can unequip if approved', async function () {
      // Weapon is child on index 0, background on index 1
      const soldierOwner = addrs[0];
      const childIndex = 0;
      const weaponResId = weaponResourcesEquip[0]; // This resource is assigned to weapon first weapon
      const approved = addrs[1];

      await soldierEquip
        .connect(soldierOwner)
        .equip(soldiers[0], soldierResId, partIdForWeapon, childIndex, weaponResId);

      await soldier.connect(soldierOwner).approve(approved.address, soldiers[0]);
      await unequipWeaponAndCheckFromAddress(approved);
    });

    it('can unequip if approved for all', async function () {
      // Weapon is child on index 0, background on index 1
      const soldierOwner = addrs[0];
      const childIndex = 0;
      const weaponResId = weaponResourcesEquip[0]; // This resource is assigned to weapon first weapon
      const approved = addrs[1];

      await soldierEquip
        .connect(soldierOwner)
        .equip(soldiers[0], soldierResId, partIdForWeapon, childIndex, weaponResId);

      await soldier.connect(soldierOwner).setApprovalForAll(approved.address, true);
      await unequipWeaponAndCheckFromAddress(approved);
    });

    it('cannot unequip if not equipped', async function () {
      await expect(
        soldierEquip.connect(addrs[0]).unequip(soldiers[0], soldierResId, partIdForWeapon),
      ).to.be.revertedWithCustomError(soldierEquip, 'RMRKNotEquipped');
    });

    it('cannot unequip if not owner', async function () {
      // Weapon is child on index 0, background on index 1
      const childIndex = 0;
      const weaponResId = weaponResourcesEquip[0]; // This resource is assigned to weapon first weapon
      await soldierEquip
        .connect(addrs[0])
        .equip(soldiers[0], soldierResId, partIdForWeapon, childIndex, weaponResId);

      await expect(
        soldierEquip.connect(addrs[1]).unequip(soldiers[0], soldierResId, partIdForWeapon),
      ).to.be.revertedWithCustomError(soldierEquip, 'ERC721NotApprovedOrOwner');
    });
  });

  describe('Replace equip', async function () {
    it('can replace equip', async function () {
      // Weapon is child on index 0, background on index 1
      const soldierOwner = addrs[0];
      const childIndex = 0;
      const weaponResId = weaponResourcesEquip[0]; // This resource is assigned to weapon first weapon
      await soldierEquip
        .connect(soldierOwner)
        .equip(soldiers[0], soldierResId, partIdForWeapon, childIndex, weaponResId);

      await replaceWeaponAndCheckFromAddress(soldierOwner);
    });

    it('can replace equip if approved', async function () {
      // Weapon is child on index 0, background on index 1
      const soldierOwner = addrs[0];
      const childIndex = 0;
      const weaponResId = weaponResourcesEquip[0]; // This resource is assigned to weapon first weapon
      await soldierEquip
        .connect(soldierOwner)
        .equip(soldiers[0], soldierResId, partIdForWeapon, childIndex, weaponResId);

      const approved = addrs[1];
      await soldier.connect(soldierOwner).approve(approved.address, soldiers[0]);
      await replaceWeaponAndCheckFromAddress(approved);
    });

    it('can replace equip if approved for all', async function () {
      // Weapon is child on index 0, background on index 1
      const soldierOwner = addrs[0];
      const childIndex = 0;
      const weaponResId = weaponResourcesEquip[0]; // This resource is assigned to weapon first weapon
      await soldierEquip
        .connect(soldierOwner)
        .equip(soldiers[0], soldierResId, partIdForWeapon, childIndex, weaponResId);

      const approved = addrs[1];
      await soldier.connect(soldierOwner).setApprovalForAll(approved.address, true);
      await replaceWeaponAndCheckFromAddress(approved);
    });

    it('cannot replace equip if not equipped', async function () {
      const childIndex = 0;
      const weaponResId = weaponResourcesEquip[0]; // This resource is assigned to weapon first weapon
      await expect(
        soldierEquip
          .connect(addrs[0])
          .replaceEquipment(soldiers[0], soldierResId, partIdForWeapon, childIndex, weaponResId),
      ).to.be.revertedWithCustomError(soldierEquip, 'RMRKNotEquipped');
    });

    it('cannot replace equip if not owner', async function () {
      const childIndex = 0;
      const weaponResId = weaponResourcesEquip[0]; // This resource is assigned to weapon first weapon
      await soldierEquip
        .connect(addrs[0])
        .equip(soldiers[0], soldierResId, partIdForWeapon, childIndex, weaponResId);

      const newWeaponId = 999;
      const weaponResourceIndex = 3;
      await mintWeaponToSoldier(addrs[0], soldiers[0], newWeaponId, weaponResourceIndex);

      const newWeaponChildIndex = 2;
      const newWeaponResId = weaponResourcesEquip[weaponResourceIndex];
      await expect(
        soldierEquip
          .connect(addrs[1])
          .replaceEquipment(
            soldiers[0],
            soldierResId,
            partIdForWeapon,
            newWeaponChildIndex,
            newWeaponResId,
          ),
      ).to.be.revertedWithCustomError(soldierEquip, 'ERC721NotApprovedOrOwner');
    });
  });

  describe('Transfer equipped', async function () {
<<<<<<< HEAD
    /*
    This test fails for now -- implementing channel from child to childEquippable,
    after which the revert may not even be necessary. Revert must also be implemented
    from top-level via nestingImpl override of unnestSelf() since it must be triggered
    by the unnest call. Error does not yet exist, first securing markEquipped() channel.

    It says the target contract doesn't have a custom error 'RMRKNotNesting', meaning
    that while it's defined, it's not implemented yet.
    */
=======
      /*
      This test fails for now -- implementing channel from child to childEquippable,
      after which the revert may not even be necessary. Revert must also be implemented
      from top-level via nestingImpl override of unnestSelf() since it must be triggered
      by the unnest call. Error does not yet exist, first securing markEquipped() channel.

      It says the target contract doesn't have a custom error 'RMRKNotNesting', meaning
      that while it's defined, it's not implemented yet.
      */
>>>>>>> 813b7df6
    it('Unnest fails if self is equipped', async function () {
      // Weapon is child on index 0
      const childIndex = 0;
      const weaponResId = weaponResourcesEquip[0]; // This resource is assigned to weapon first weapon
      await soldierEquip
        .connect(addrs[0])
        .equip(soldiers[0], soldierResId, partIdForWeapon, childIndex, weaponResId);

      await expect(weapon.connect(addrs[0]).unnestSelf(11, 0)).to.be.revertedWithCustomError(
        weaponEquip,
        'RMRKNotNesting',
      );
    });
  });

  describe('Compose', async function () {
    it('can get composables for soldier', async function () {
      const childIndex = 0;
      const weaponResId = weaponResourcesEquip[0]; // This resource is assigned to weapon first weapon
      await soldierEquip
        .connect(addrs[0])
        .equip(soldiers[0], soldierResId, partIdForWeapon, childIndex, weaponResId);

      const expectedResource = [
        bn(soldierResId), // id
        bn(0), // equippableRefId
        base.address, // baseAddress
        'ipfs:soldier/', // metadataURI
        [],
      ];
      const expectedFixedParts = [
        [
          bn(partIdForBody), // partId
          1, // z
          'genericBody.png', // metadataURI
        ],
      ];
      const expectedSlotParts = [
        [
          bn(partIdForWeapon), // partId
          bn(weaponResourcesEquip[0]), // childResourceId
          2, // z
          bn(weapons[0]), // childTokenId
          weaponEquip.address, // childAddress
          '', // metadataURI
        ],
        [
          // Nothing on equipped on background slot:
          bn(partIdForBackground), // partId
          bn(0), // childResourceId
          0, // z
          bn(0), // childTokenId
          ethers.constants.AddressZero, // childAddress
          'noBackground.png', // metadataURI
        ],
      ];
      const allResources = await soldierEquip.composeEquippables(soldiers[0], soldierResId);
      expect(allResources).to.eql([expectedResource, expectedFixedParts, expectedSlotParts]);
    });

    it('cannot get composables for soldier with not associated resource', async function () {
      const wrongResId = weaponResourcesEquip[1];
      await expect(
        weaponEquip.composeEquippables(weapons[0], wrongResId),
      ).to.be.revertedWithCustomError(weaponEquip, 'RMRKTokenDoesNotHaveActiveResource');
    });
  });

<<<<<<< HEAD
  async function addNewEquippableResourceToWeapon(
=======
  async function deployContracts(): Promise<void> {
    const Base = await ethers.getContractFactory(baseContractName);
    const Nesting = await ethers.getContractFactory(nestingContractName);
    const Equip = await ethers.getContractFactory(equippableContractName);

    // Base
    base = await Base.deploy(baseSymbol, baseType);
    await base.deployed();

    // Soldier token
    soldier = await Nesting.deploy(soldierName, soldierSymbol);
    await soldier.deployed();
    soldierEquip = await Equip.deploy();
    await soldierEquip.deployed();

    // Link nesting and equippable:
    soldierEquip.setNestingAddress(soldier.address);
    soldier.setEquippableAddress(soldierEquip.address);
    // Weapon
    weapon = await Nesting.deploy(weaponName, weaponSymbol);
    await weapon.deployed();
    weaponEquip = await Equip.deploy();
    await weaponEquip.deployed();
    // Link nesting and equippable:
    weaponEquip.setNestingAddress(weapon.address);
    weapon.setEquippableAddress(weaponEquip.address);

    // Weapon Gem
    weaponGem = await Nesting.deploy(weaponGemName, weaponGemSymbol);
    await weaponGem.deployed();
    weaponGemEquip = await Equip.deploy();
    await weaponGemEquip.deployed();
    // Link nesting and equippable:
    weaponGemEquip.setNestingAddress(weaponGem.address);
    weaponGem.setEquippableAddress(weaponGemEquip.address);

    // Background
    background = await Nesting.deploy(backgroundName, backgroundSymbol);
    await background.deployed();
    backgroundEquip = await Equip.deploy();
    await backgroundEquip.deployed();
    // Link nesting and equippable:
    backgroundEquip.setNestingAddress(background.address);
    background.setEquippableAddress(backgroundEquip.address);
  }

  async function setupBase(): Promise<void> {
    const partForBody = {
      itemType: ItemType.Fixed,
      z: 1,
      equippable: [],
      metadataURI: 'genericBody.png',
    };
    const partForWeapon = {
      itemType: ItemType.Slot,
      z: 2,
      equippable: [weaponEquip.address],
      metadataURI: '',
    };
    const partForWeaponGem = {
      itemType: ItemType.Slot,
      z: 3,
      equippable: [weaponGemEquip.address],
      metadataURI: 'noGem.png',
    };
    const partForBackground = {
      itemType: ItemType.Slot,
      z: 0,
      equippable: [backgroundEquip.address],
      metadataURI: 'noBackground.png',
    };

    await base.addPartList([
      { partId: partIdForBody, part: partForBody },
      { partId: partIdForWeapon, part: partForWeapon },
      { partId: partIdForWeaponGem, part: partForWeaponGem },
      { partId: partIdForBackground, part: partForBackground },
    ]);
  }

  async function mintSoldiers(): Promise<void> {
    // Using only first 3 addresses to mint
    for (let i = 0; i < soldiers.length; i++) {
      await soldier['mint(address,uint256)'](addrs[i % 3].address, soldiers[i]);
    }
  }

  async function mintWeapons(): Promise<void> {
    // Mint one weapon to soldier
    for (let i = 0; i < soldiers.length; i++) {
      await weapon['mint(address,uint256,uint256)'](soldier.address, weapons[i], soldiers[i]);
      await soldier.connect(addrs[i % 3]).acceptChild(soldiers[i], 0);
    }
  }

  async function mintWeaponGems(): Promise<void> {
    // Mint one weapon gem for each weapon on each soldier
    for (let i = 0; i < soldiers.length; i++) {
      await weaponGem['mint(address,uint256,uint256)'](weapon.address, weaponGems[i], weapons[i]);
      await weapon.connect(addrs[i % 3]).acceptChild(weapons[i], 0);
    }
  }

  async function mintBackgrounds(): Promise<void> {
    // Mint one background to soldier
    for (let i = 0; i < soldiers.length; i++) {
      await background['mint(address,uint256,uint256)'](
        soldier.address,
        backgrounds[i],
        soldiers[i],
      );
      await soldier.connect(addrs[i % 3]).acceptChild(soldiers[i], 0);
    }
  }

  async function addResourcesToSoldier(): Promise<void> {
    await soldierEquip.addResourceEntry(
      {
        id: soldierResId,
        equippableRefId: 0,
        metadataURI: 'ipfs:soldier/',
        baseAddress: base.address,
        custom: [],
      },
      [partIdForBody], // Fixed parts
      [partIdForWeapon, partIdForBackground], // Can receive these
    );
    await soldierEquip.setTokenEnumeratedResource(soldierResId, true);
    for (let i = 0; i < soldiers.length; i++) {
      await soldierEquip.addResourceToToken(soldiers[i], soldierResId, 0);
      await soldierEquip.connect(addrs[i % 3]).acceptResource(soldiers[i], 0);
    }
  }

  async function addResourcesToWeapon(): Promise<void> {
    const equippableRefId = 1; // Resources to equip will both use this

    for (let i = 0; i < weaponResourcesFull.length; i++) {
      await weaponEquip.addResourceEntry(
        {
          id: weaponResourcesFull[i],
          equippableRefId: 0, // Not meant to equip
          metadataURI: `ipfs:weapon/full/${weaponResourcesFull[i]}`,
          baseAddress: ethers.constants.AddressZero, // Not meant to equip
          custom: [],
        },
        [],
        [],
      );
    }
    for (let i = 0; i < weaponResourcesEquip.length; i++) {
      await weaponEquip.addResourceEntry(
        {
          id: weaponResourcesEquip[i],
          equippableRefId: equippableRefId,
          metadataURI: `ipfs:weapon/equip/${weaponResourcesEquip[i]}`,
          baseAddress: base.address,
          custom: [],
        },
        [],
        [partIdForWeaponGem],
      );
    }

    // Can be equipped into soldiers
    await weaponEquip.setValidParentRefId(equippableRefId, soldierEquip.address, partIdForWeapon);

    // Add 2 resources to each weapon, one full, one for equip
    // There are 10 weapon tokens for 4 unique resources so we use %
    for (let i = 0; i < weapons.length; i++) {
      await weaponEquip.addResourceToToken(weapons[i], weaponResourcesFull[i % uniqueWeapons], 0);
      await weaponEquip.addResourceToToken(weapons[i], weaponResourcesEquip[i % uniqueWeapons], 0);
      await weaponEquip.connect(addrs[i % 3]).acceptResource(weapons[i], 0);
      // FIXME: Tests past without this accept:
      await weaponEquip.connect(addrs[i % 3]).acceptResource(weapons[i], 0);
    }
  }

  async function addResourcesToWeaponGem(): Promise<void> {
    const equippableRefId = 1; // Resources to equip will use this
    await weaponGemEquip.addResourceEntry(
      {
        id: weaponGemResourceFull,
        equippableRefId: 0, // Not meant to equip
        metadataURI: 'ipfs:weagponGem/full/',
        baseAddress: ethers.constants.AddressZero, // Not meant to equip
        custom: [],
      },
      [],
      [],
    );
    await weaponGemEquip.addResourceEntry(
      {
        id: weaponGemResourceEquip,
        equippableRefId: equippableRefId,
        metadataURI: 'ipfs:weagponGem/equip/',
        baseAddress: base.address,
        custom: [],
      },
      [],
      [],
    );
    // Can be equipped into weapons
    await weaponGemEquip.setValidParentRefId(
      equippableRefId,
      weaponEquip.address,
      partIdForWeaponGem,
    );

    await weaponGemEquip.setTokenEnumeratedResource(weaponGemResourceFull, true);
    await weaponGemEquip.setTokenEnumeratedResource(weaponGemResourceEquip, true);
    for (let i = 0; i < soldiers.length; i++) {
      await weaponGemEquip.addResourceToToken(weaponGems[i], weaponGemResourceFull, 0);
      await weaponGemEquip.addResourceToToken(weaponGems[i], weaponGemResourceEquip, 0);
      await weaponGemEquip.connect(addrs[i % 3]).acceptResource(weaponGems[i], 0);
      await weaponGemEquip.connect(addrs[i % 3]).acceptResource(weaponGems[i], 0);
    }
  }

  async function addResourcesToBackground(): Promise<void> {
    const equippableRefId = 1; // Resources to equip will use this
    await backgroundEquip.addResourceEntry(
      {
        id: backgroundResourceId,
        equippableRefId: equippableRefId,
        metadataURI: 'ipfs:background/',
        baseAddress: base.address,
        custom: [],
      },
      [],
      [],
    );
    // Can be equipped into soldiers
    await backgroundEquip.setValidParentRefId(
      equippableRefId,
      soldierEquip.address,
      partIdForBackground,
    );

    await backgroundEquip.setTokenEnumeratedResource(backgroundResourceId, true);
    for (let i = 0; i < soldiers.length; i++) {
      await backgroundEquip.addResourceToToken(backgrounds[i], backgroundResourceId, 0);
      await backgroundEquip.connect(addrs[i % 3]).acceptResource(backgrounds[i], 0);
    }
  }

  async function mintWeaponToSoldier(
    soldierOwner: SignerWithAddress,
    soldierId: number,
    newWeaponId: number,
    resourceIndex: number,
  ): Promise<void> {
    // Mint another weapon to the soldier and accept it
    await weapon['mint(address,uint256,uint256)'](
      soldier.address,
      newWeaponId, // New weapon id
      soldierId,
    );
    await soldier.connect(soldierOwner).acceptChild(soldierId, 0);

    // Add resources to weapon
    await weaponEquip.addResourceToToken(newWeaponId, weaponResourcesFull[resourceIndex], 0);
    await weaponEquip.addResourceToToken(newWeaponId, weaponResourcesEquip[resourceIndex], 0);
    await weaponEquip.connect(soldierOwner).acceptResource(newWeaponId, 0);
  }

  async function addNewEquipableResourceToWeapon(
>>>>>>> 813b7df6
    newWeaponResId: number,
    newEquippableRefId: number,
    partIdForWeaponAlt: number,
  ): Promise<void> {
    await weaponEquip.addResourceEntry(
      {
        id: newWeaponResId,
        equippableRefId: newEquippableRefId,
        metadataURI: `ipfs:weapon/equipAlt/${newWeaponResId}`,
        baseAddress: base.address,
        custom: [],
      },
      [],
      [partIdForWeaponGem],
    );
    // Make it equippable into soldier using new slot
    await weaponEquip.setValidParentRefId(
      newEquippableRefId,
      soldierEquip.address,
      partIdForWeaponAlt,
    );
    // Add the resource to the weapon and accept it
    await weaponEquip.addResourceToToken(weapons[0], newWeaponResId, 0);
    await weaponEquip.connect(addrs[0]).acceptResource(weapons[0], 0);
  }

  async function equipWeaponAndCheckFromAddress(
    from: SignerWithAddress,
    childIndex: number,
    weaponResId: number,
  ): Promise<void> {
    await soldierEquip
      .connect(from)
      .equip(soldiers[0], soldierResId, partIdForWeapon, childIndex, weaponResId);
    // All part slots are included on the response:
    const expectedSlots = [bn(partIdForWeapon), bn(partIdForBackground)];
    // If a slot has nothing equipped, it returns an empty equip:
    const expectedEquips = [
      [bn(soldierResId), bn(weaponResId), bn(weapons[0]), weaponEquip.address],
      [bn(0), bn(0), bn(0), ethers.constants.AddressZero],
    ];
    expect(await soldierEquip.getEquipped(soldiers[0], soldierResId)).to.eql([
      expectedSlots,
      expectedEquips,
    ]);

    // Child is marked as equipped:
    expect(await weaponEquip.isEquipped(weapons[0])).to.eql(true);
  }

  async function unequipWeaponAndCheckFromAddress(from: SignerWithAddress): Promise<void> {
    await soldierEquip.connect(from).unequip(soldiers[0], soldierResId, partIdForWeapon);

    const expectedSlots = [bn(partIdForWeapon), bn(partIdForBackground)];
    // If a slot has nothing equipped, it returns an empty equip:
    const expectedEquips = [
      [bn(0), bn(0), bn(0), ethers.constants.AddressZero],
      [bn(0), bn(0), bn(0), ethers.constants.AddressZero],
    ];
    expect(await soldierEquip.getEquipped(soldiers[0], soldierResId)).to.eql([
      expectedSlots,
      expectedEquips,
    ]);

    // Child is marked as not equipped:
    expect(await weaponEquip.isEquipped(weapons[0])).to.eql(false);
  }

  async function replaceWeaponAndCheckFromAddress(from: SignerWithAddress): Promise<void> {
    const newWeaponId = 999;
    const weaponResourceIndex = 3;
    await mintWeaponToSoldier(addrs[0], soldiers[0], newWeaponId, weaponResourceIndex);

    const newWeaponChildIndex = 2;
    const newWeaponResId = weaponResourcesEquip[weaponResourceIndex];
    await soldierEquip
      .connect(from)
      .replaceEquipment(
        soldiers[0],
        soldierResId,
        partIdForWeapon,
        newWeaponChildIndex,
        newWeaponResId,
      );

    const expectedSlots = [bn(partIdForWeapon), bn(partIdForBackground)];
    // If a slot has nothing equipped, it returns an empty equip:
    const expectedEquips = [
      [bn(soldierResId), bn(newWeaponResId), bn(newWeaponId), weaponEquip.address],
      [bn(0), bn(0), bn(0), ethers.constants.AddressZero],
    ];
    expect(await soldierEquip.getEquipped(soldiers[0], soldierResId)).to.eql([
      expectedSlots,
      expectedEquips,
    ]);

    // Child is marked as equipped:
    expect(await weaponEquip.isEquipped(weapons[0])).to.eql(false);
    expect(await weaponEquip.isEquipped(newWeaponId)).to.eql(true);
  }

  async function mintWeaponToSoldier(
    soldierOwner: SignerWithAddress,
    soldierId: number,
    newWeaponId: number,
    resourceIndex: number,
  ): Promise<void> {
    // Mint another weapon to the soldier and accept it
    await weapon['mint(address,uint256,uint256,bytes)'](
      soldier.address,
      newWeaponId, // New weapon id
      soldierId,
      ethers.utils.hexZeroPad('0x1', 1),
    );
    await soldier.connect(soldierOwner).acceptChild(soldierId, 0);

    // Add resources to weapon
    await weaponEquip.addResourceToToken(newWeaponId, weaponResourcesFull[resourceIndex], 0);
    await weaponEquip.addResourceToToken(newWeaponId, weaponResourcesEquip[resourceIndex], 0);
    await weaponEquip.connect(soldierOwner).acceptResource(newWeaponId, 0);
  }

  function bn(x: number): BigNumber {
    return BigNumber.from(x);
  }
}

export default shouldBehaveLikeEquippableWithSlots;<|MERGE_RESOLUTION|>--- conflicted
+++ resolved
@@ -536,27 +536,15 @@
   });
 
   describe('Transfer equipped', async function () {
-<<<<<<< HEAD
     /*
     This test fails for now -- implementing channel from child to childEquippable,
     after which the revert may not even be necessary. Revert must also be implemented
     from top-level via nestingImpl override of unnestSelf() since it must be triggered
     by the unnest call. Error does not yet exist, first securing markEquipped() channel.
 
-    It says the target contract doesn't have a custom error 'RMRKNotNesting', meaning
-    that while it's defined, it's not implemented yet.
-    */
-=======
-      /*
-      This test fails for now -- implementing channel from child to childEquippable,
-      after which the revert may not even be necessary. Revert must also be implemented
-      from top-level via nestingImpl override of unnestSelf() since it must be triggered
-      by the unnest call. Error does not yet exist, first securing markEquipped() channel.
-
       It says the target contract doesn't have a custom error 'RMRKNotNesting', meaning
       that while it's defined, it's not implemented yet.
       */
->>>>>>> 813b7df6
     it('Unnest fails if self is equipped', async function () {
       // Weapon is child on index 0
       const childIndex = 0;
@@ -625,277 +613,7 @@
     });
   });
 
-<<<<<<< HEAD
   async function addNewEquippableResourceToWeapon(
-=======
-  async function deployContracts(): Promise<void> {
-    const Base = await ethers.getContractFactory(baseContractName);
-    const Nesting = await ethers.getContractFactory(nestingContractName);
-    const Equip = await ethers.getContractFactory(equippableContractName);
-
-    // Base
-    base = await Base.deploy(baseSymbol, baseType);
-    await base.deployed();
-
-    // Soldier token
-    soldier = await Nesting.deploy(soldierName, soldierSymbol);
-    await soldier.deployed();
-    soldierEquip = await Equip.deploy();
-    await soldierEquip.deployed();
-
-    // Link nesting and equippable:
-    soldierEquip.setNestingAddress(soldier.address);
-    soldier.setEquippableAddress(soldierEquip.address);
-    // Weapon
-    weapon = await Nesting.deploy(weaponName, weaponSymbol);
-    await weapon.deployed();
-    weaponEquip = await Equip.deploy();
-    await weaponEquip.deployed();
-    // Link nesting and equippable:
-    weaponEquip.setNestingAddress(weapon.address);
-    weapon.setEquippableAddress(weaponEquip.address);
-
-    // Weapon Gem
-    weaponGem = await Nesting.deploy(weaponGemName, weaponGemSymbol);
-    await weaponGem.deployed();
-    weaponGemEquip = await Equip.deploy();
-    await weaponGemEquip.deployed();
-    // Link nesting and equippable:
-    weaponGemEquip.setNestingAddress(weaponGem.address);
-    weaponGem.setEquippableAddress(weaponGemEquip.address);
-
-    // Background
-    background = await Nesting.deploy(backgroundName, backgroundSymbol);
-    await background.deployed();
-    backgroundEquip = await Equip.deploy();
-    await backgroundEquip.deployed();
-    // Link nesting and equippable:
-    backgroundEquip.setNestingAddress(background.address);
-    background.setEquippableAddress(backgroundEquip.address);
-  }
-
-  async function setupBase(): Promise<void> {
-    const partForBody = {
-      itemType: ItemType.Fixed,
-      z: 1,
-      equippable: [],
-      metadataURI: 'genericBody.png',
-    };
-    const partForWeapon = {
-      itemType: ItemType.Slot,
-      z: 2,
-      equippable: [weaponEquip.address],
-      metadataURI: '',
-    };
-    const partForWeaponGem = {
-      itemType: ItemType.Slot,
-      z: 3,
-      equippable: [weaponGemEquip.address],
-      metadataURI: 'noGem.png',
-    };
-    const partForBackground = {
-      itemType: ItemType.Slot,
-      z: 0,
-      equippable: [backgroundEquip.address],
-      metadataURI: 'noBackground.png',
-    };
-
-    await base.addPartList([
-      { partId: partIdForBody, part: partForBody },
-      { partId: partIdForWeapon, part: partForWeapon },
-      { partId: partIdForWeaponGem, part: partForWeaponGem },
-      { partId: partIdForBackground, part: partForBackground },
-    ]);
-  }
-
-  async function mintSoldiers(): Promise<void> {
-    // Using only first 3 addresses to mint
-    for (let i = 0; i < soldiers.length; i++) {
-      await soldier['mint(address,uint256)'](addrs[i % 3].address, soldiers[i]);
-    }
-  }
-
-  async function mintWeapons(): Promise<void> {
-    // Mint one weapon to soldier
-    for (let i = 0; i < soldiers.length; i++) {
-      await weapon['mint(address,uint256,uint256)'](soldier.address, weapons[i], soldiers[i]);
-      await soldier.connect(addrs[i % 3]).acceptChild(soldiers[i], 0);
-    }
-  }
-
-  async function mintWeaponGems(): Promise<void> {
-    // Mint one weapon gem for each weapon on each soldier
-    for (let i = 0; i < soldiers.length; i++) {
-      await weaponGem['mint(address,uint256,uint256)'](weapon.address, weaponGems[i], weapons[i]);
-      await weapon.connect(addrs[i % 3]).acceptChild(weapons[i], 0);
-    }
-  }
-
-  async function mintBackgrounds(): Promise<void> {
-    // Mint one background to soldier
-    for (let i = 0; i < soldiers.length; i++) {
-      await background['mint(address,uint256,uint256)'](
-        soldier.address,
-        backgrounds[i],
-        soldiers[i],
-      );
-      await soldier.connect(addrs[i % 3]).acceptChild(soldiers[i], 0);
-    }
-  }
-
-  async function addResourcesToSoldier(): Promise<void> {
-    await soldierEquip.addResourceEntry(
-      {
-        id: soldierResId,
-        equippableRefId: 0,
-        metadataURI: 'ipfs:soldier/',
-        baseAddress: base.address,
-        custom: [],
-      },
-      [partIdForBody], // Fixed parts
-      [partIdForWeapon, partIdForBackground], // Can receive these
-    );
-    await soldierEquip.setTokenEnumeratedResource(soldierResId, true);
-    for (let i = 0; i < soldiers.length; i++) {
-      await soldierEquip.addResourceToToken(soldiers[i], soldierResId, 0);
-      await soldierEquip.connect(addrs[i % 3]).acceptResource(soldiers[i], 0);
-    }
-  }
-
-  async function addResourcesToWeapon(): Promise<void> {
-    const equippableRefId = 1; // Resources to equip will both use this
-
-    for (let i = 0; i < weaponResourcesFull.length; i++) {
-      await weaponEquip.addResourceEntry(
-        {
-          id: weaponResourcesFull[i],
-          equippableRefId: 0, // Not meant to equip
-          metadataURI: `ipfs:weapon/full/${weaponResourcesFull[i]}`,
-          baseAddress: ethers.constants.AddressZero, // Not meant to equip
-          custom: [],
-        },
-        [],
-        [],
-      );
-    }
-    for (let i = 0; i < weaponResourcesEquip.length; i++) {
-      await weaponEquip.addResourceEntry(
-        {
-          id: weaponResourcesEquip[i],
-          equippableRefId: equippableRefId,
-          metadataURI: `ipfs:weapon/equip/${weaponResourcesEquip[i]}`,
-          baseAddress: base.address,
-          custom: [],
-        },
-        [],
-        [partIdForWeaponGem],
-      );
-    }
-
-    // Can be equipped into soldiers
-    await weaponEquip.setValidParentRefId(equippableRefId, soldierEquip.address, partIdForWeapon);
-
-    // Add 2 resources to each weapon, one full, one for equip
-    // There are 10 weapon tokens for 4 unique resources so we use %
-    for (let i = 0; i < weapons.length; i++) {
-      await weaponEquip.addResourceToToken(weapons[i], weaponResourcesFull[i % uniqueWeapons], 0);
-      await weaponEquip.addResourceToToken(weapons[i], weaponResourcesEquip[i % uniqueWeapons], 0);
-      await weaponEquip.connect(addrs[i % 3]).acceptResource(weapons[i], 0);
-      // FIXME: Tests past without this accept:
-      await weaponEquip.connect(addrs[i % 3]).acceptResource(weapons[i], 0);
-    }
-  }
-
-  async function addResourcesToWeaponGem(): Promise<void> {
-    const equippableRefId = 1; // Resources to equip will use this
-    await weaponGemEquip.addResourceEntry(
-      {
-        id: weaponGemResourceFull,
-        equippableRefId: 0, // Not meant to equip
-        metadataURI: 'ipfs:weagponGem/full/',
-        baseAddress: ethers.constants.AddressZero, // Not meant to equip
-        custom: [],
-      },
-      [],
-      [],
-    );
-    await weaponGemEquip.addResourceEntry(
-      {
-        id: weaponGemResourceEquip,
-        equippableRefId: equippableRefId,
-        metadataURI: 'ipfs:weagponGem/equip/',
-        baseAddress: base.address,
-        custom: [],
-      },
-      [],
-      [],
-    );
-    // Can be equipped into weapons
-    await weaponGemEquip.setValidParentRefId(
-      equippableRefId,
-      weaponEquip.address,
-      partIdForWeaponGem,
-    );
-
-    await weaponGemEquip.setTokenEnumeratedResource(weaponGemResourceFull, true);
-    await weaponGemEquip.setTokenEnumeratedResource(weaponGemResourceEquip, true);
-    for (let i = 0; i < soldiers.length; i++) {
-      await weaponGemEquip.addResourceToToken(weaponGems[i], weaponGemResourceFull, 0);
-      await weaponGemEquip.addResourceToToken(weaponGems[i], weaponGemResourceEquip, 0);
-      await weaponGemEquip.connect(addrs[i % 3]).acceptResource(weaponGems[i], 0);
-      await weaponGemEquip.connect(addrs[i % 3]).acceptResource(weaponGems[i], 0);
-    }
-  }
-
-  async function addResourcesToBackground(): Promise<void> {
-    const equippableRefId = 1; // Resources to equip will use this
-    await backgroundEquip.addResourceEntry(
-      {
-        id: backgroundResourceId,
-        equippableRefId: equippableRefId,
-        metadataURI: 'ipfs:background/',
-        baseAddress: base.address,
-        custom: [],
-      },
-      [],
-      [],
-    );
-    // Can be equipped into soldiers
-    await backgroundEquip.setValidParentRefId(
-      equippableRefId,
-      soldierEquip.address,
-      partIdForBackground,
-    );
-
-    await backgroundEquip.setTokenEnumeratedResource(backgroundResourceId, true);
-    for (let i = 0; i < soldiers.length; i++) {
-      await backgroundEquip.addResourceToToken(backgrounds[i], backgroundResourceId, 0);
-      await backgroundEquip.connect(addrs[i % 3]).acceptResource(backgrounds[i], 0);
-    }
-  }
-
-  async function mintWeaponToSoldier(
-    soldierOwner: SignerWithAddress,
-    soldierId: number,
-    newWeaponId: number,
-    resourceIndex: number,
-  ): Promise<void> {
-    // Mint another weapon to the soldier and accept it
-    await weapon['mint(address,uint256,uint256)'](
-      soldier.address,
-      newWeaponId, // New weapon id
-      soldierId,
-    );
-    await soldier.connect(soldierOwner).acceptChild(soldierId, 0);
-
-    // Add resources to weapon
-    await weaponEquip.addResourceToToken(newWeaponId, weaponResourcesFull[resourceIndex], 0);
-    await weaponEquip.addResourceToToken(newWeaponId, weaponResourcesEquip[resourceIndex], 0);
-    await weaponEquip.connect(soldierOwner).acceptResource(newWeaponId, 0);
-  }
-
-  async function addNewEquipableResourceToWeapon(
->>>>>>> 813b7df6
     newWeaponResId: number,
     newEquippableRefId: number,
     partIdForWeaponAlt: number,
