--- conflicted
+++ resolved
@@ -305,11 +305,7 @@
       await addResources([resId]);
       await expect(chunkyEquip.addResourceToToken(tokenId, resId, 0)).to.be.revertedWithCustomError(
         chunky,
-<<<<<<< HEAD
-        'RMRKOwnerQueryForNonexistentToken',
-=======
         'ERC721InvalidTokenId',
->>>>>>> cdde1d38
       );
     });
 
@@ -748,11 +744,7 @@
       const tokenId = 1;
       await expect(
         chunkyEquip.connect(addrs[1]).setPriority(tokenId, []),
-<<<<<<< HEAD
-      ).to.be.revertedWithCustomError(chunky, 'RMRKOwnerQueryForNonexistentToken');
-=======
       ).to.be.revertedWithCustomError(chunky, 'ERC721InvalidTokenId');
->>>>>>> cdde1d38
     });
   });
 
