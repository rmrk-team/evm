--- conflicted
+++ resolved
@@ -69,24 +69,17 @@
 
   async function deployTokensFixture() {
     const CHNKY = await ethers.getContractFactory('RMRKNestingMultiResourceMock');
-    ownerChunky = await CHNKY.deploy(name, symbol);
-    await ownerChunky.deployed();
-    return { ownerChunky };
+    chunky = await CHNKY.deploy(name, symbol);
+    await chunky.deployed();
+    return { chunky };
   }
 
   beforeEach(async function () {
     const [, ...signersAddr] = await ethers.getSigners();
     addrs = signersAddr;
 
-<<<<<<< HEAD
-    const { ownerChunky } = await loadFixture(deployTokensFixture);
-    this.parentToken = ownerChunky;
-=======
-    const CHNKY = await ethers.getContractFactory('RMRKNestingMultiResourceMock');
-    chunky = await CHNKY.deploy(name, symbol);
-    await chunky.deployed();
+    const { chunky } = await loadFixture(deployTokensFixture);
     this.parentToken = chunky;
->>>>>>> 813b7df6
   });
 
   describe('Approval Cleaning', async function () {
